--- conflicted
+++ resolved
@@ -43,48 +43,16 @@
         {
             m_localSIPEndPoint = new SIPEndPoint(SIPProtocolsEnum.udp, endPoint);
 
-<<<<<<< HEAD
-        /// <summary>
-        /// Starts the UDP listener.
-        /// </summary>
-        private void Initialise()
-        {
-            try
-            {
-                m_sipConn = new UdpClient(m_localSIPEndPoint.GetIPEndPoint());
-                // TODO 26 Oct 2019: Look into why UDP sockets don't allow dual mode to be set.
-                //if (m_localSIPEndPoint.GetIPEndPoint().AddressFamily == AddressFamily.InterNetworkV6) m_sipConn.Client.DualMode = true;
-
-                if (m_localSIPEndPoint.Port == 0)
-                {
-                    m_localSIPEndPoint = new SIPEndPoint(SIPProtocolsEnum.udp, (IPEndPoint)m_sipConn.Client.LocalEndPoint);
-                }
-
-                Thread listenThread = new Thread(new ThreadStart(Listen));
-                listenThread.Name = THREAD_NAME + Crypto.GetRandomString(4);
-                listenThread.Start();
-
-                logger.LogDebug($"SIPUDPChannel listener created {m_localSIPEndPoint.GetIPEndPoint()}.");
-            }
-            catch (Exception excp)
-            {
-                logger.LogError("Exception SIPUDPChannel Initialise. " + excp.Message);
-                throw excp;
-=======
             m_sipConn = new UdpClient(m_localSIPEndPoint.GetIPEndPoint());
             if (m_localSIPEndPoint.Port == 0)
             {
                 m_localSIPEndPoint = new SIPEndPoint(SIPProtocolsEnum.udp, (IPEndPoint)m_sipConn.Client.LocalEndPoint);
->>>>>>> c7f7cc00
             }
             logger.LogDebug("SIPUDPChannel listener created " + m_localSIPEndPoint.GetIPEndPoint() + ".");
 
             m_mainLoop = Task.Run(Listen);
         }
 
-<<<<<<< HEAD
-        private void Listen()
-=======
         public SIPUDPChannel(IPAddress listenAddress, int listenPort) : this(new IPEndPoint(listenAddress, listenPort))
         { }
 
@@ -101,7 +69,6 @@
         }
 
         private async Task Listen()
->>>>>>> c7f7cc00
         {
             logger.LogDebug("SIPUDPChannel socket on " + m_localSIPEndPoint.ToString() + " listening started.");
 
@@ -229,4 +196,4 @@
             this.Close();
         }
     }
-}
+}