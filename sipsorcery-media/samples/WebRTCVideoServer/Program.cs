﻿using System;
using System.Collections.Generic;
using System.Configuration;
using System.IO;
using System.Linq;
using System.Net;
using System.Net.Sockets;
using System.Text;
using System.Text.RegularExpressions;
using System.Threading;
using System.Threading.Tasks;
using SIPSorceryRTP;
using SIPSorcery.Net;
using SIPSorcery.Sys;
using log4net;
using WebSocketSharp;
using WebSocketSharp.Server;

namespace WebRTCVideoServer
{
    class WebRTCClient
    {
        public IPEndPoint SocketAddress;
        public string ICEUser;
        public string ICEPassword;
        public bool STUNExchangeComplete;
        public DateTime LastSTUNMessageAt;
    }

    class Program
    {
        private const int WEBRTC_LISTEN_PORT = 49890;
        private const int EXPIRE_CLIENT_SECONDS = 3;

        private static ILog logger = AppState.logger;

        private static bool m_exit = false;

        private static string _localIPAddress = "192.168.33.116";
        private static string _clientIPAddress = "192.168.33.108";
        private static UdpClient _webRTCReceiverClient;
        private static UdpClient _rtpClient;

        private static string _sourceSRTPKey = "zIN6kIVR4DY5dpc5T2vBDvOC1X9VjPTegBx/6EnQ";
        private static string _senderICEUser = "AoszpFFXN92GdqKc";
        private static string _senderICEPassword = "0csAdt+PHzR3/OepgHBmnPKi";
        private static SRTPManaged _newRTPReceiverSRTP;
        private static WebSocketServer _receiverWSS;
        private static List<WebRTCClient> _webRTCClients = new List<WebRTCClient>();

        private static string _sourceSDPOffer = @"v=0
o=- 2925822133501083390 2 IN IP4 127.0.0.1
s=-
t=0 0
a=group:BUNDLE video
a=msid-semantic: WMS XHuZbE0oAGhvjMq7UHDMMEzLC0Jga3PZXtvW
m=video {0} RTP/SAVPF 100 116 117 96
c=IN IP4 {1}
a=rtcp:{0} IN IP4 {1}
a=candidate:2675262800 1 udp 2122194687 {1} {0} typ host generation 0
a=candidate:2675262800 2 udp 2122194687 {1} {0} typ host generation 0
a=ice-ufrag:{2}
a=ice-pwd:{3}
a=ice-options:google-ice
a=mid:video
a=extmap:2 urn:ietf:params:rtp-hdrext:toffset
a=extmap:3 http://www.webrtc.org/experiments/rtp-hdrext/abs-send-time
a=sendrecv
a=rtcp-mux
a=crypto:0 AES_CM_128_HMAC_SHA1_80 inline:{4}
a=rtpmap:100 VP8/90000
a=rtcp-fb:100 ccm fir
a=rtcp-fb:100 nack
a=rtcp-fb:100 nack pli
a=rtcp-fb:100 goog-remb
a=rtpmap:116 red/90000
a=rtpmap:117 ulpfec/90000
a=rtpmap:96 rtx/90000
a=fmtp:96 apt=100
a=ssrc-group:FID 1429654490 1191714373
a=ssrc:1429654490 cname:IA+Ohn8PVyDVYiYx
a=ssrc:1429654490 msid:XHuZbE0oAGhvjMq7UHDMMEzLC0Jga3PZXtvW 48a41820-a050-4ed9-9051-21fb2b97a287
a=ssrc:1429654490 mslabel:XHuZbE0oAGhvjMq7UHDMMEzLC0Jga3PZXtvW
a=ssrc:1429654490 label:48a41820-a050-4ed9-9051-21fb2b97a287
a=ssrc:1191714373 cname:IA+Ohn8PVyDVYiYx
a=ssrc:1191714373 msid:XHuZbE0oAGhvjMq7UHDMMEzLC0Jga3PZXtvW 48a41820-a050-4ed9-9051-21fb2b97a287
a=ssrc:1191714373 mslabel:XHuZbE0oAGhvjMq7UHDMMEzLC0Jga3PZXtvW
a=ssrc:1191714373 label:48a41820-a050-4ed9-9051-21fb2b97a287
";

        static void Main(string[] args)
        {
            try
            {
                Console.WriteLine("WebRTC Test Media Server:");

<<<<<<< HEAD
                SIPSorceryMedia.VideoSampler videoSampler = new SIPSorceryMedia.VideoSampler();
                videoSampler.Init();
                videoSampler.SampleReady += (sampleCount) => { Console.WriteLine("Sample count {0}.", sampleCount); };
                videoSampler.StartSampling();
=======
                 _sourceSDPOffer = String.Format(_sourceSDPOffer, WEBRTC_LISTEN_PORT.ToString(), _localIPAddress, _senderICEUser, _senderICEPassword, _sourceSRTPKey);
                //_offerSDP = SDP.ParseSDPDescription(_sourceSDPOffer);
>>>>>>> e411f26a

                while (true)
                {
                    videoSampler.GetSample();
                    Console.WriteLine("Press any key to get the next sample...");
                    Console.ReadKey();
                }
        
                //_sourceSDPOffer = String.Format(_sourceSDPOffer, WEBRTC_LISTEN_PORT.ToString(), "10.1.1.2", _senderICEUser, _senderICEPassword, _sourceSRTPKey);
                ////_offerSDP = SDP.ParseSDPDescription(_sourceSDPOffer);

                //SDPExchangeReceiver.SDPAnswerReceived += SDPExchangeReceiver_SDPAnswerReceived;
                //SDPExchangeReceiver.WebSocketOpened += SDPExchangeReceiver_WebSocketOpened;

                //_receiverWSS = new WebSocketServer(8081, false);
                //_receiverWSS.AddWebSocketService<SDPExchangeReceiver>("/receiver");
                //_receiverWSS.Start();

<<<<<<< HEAD
                //IPEndPoint receiverLocalEndPoint = new IPEndPoint(IPAddress.Parse("10.1.1.2"), WEBRTC_LISTEN_PORT);
                //_webRTCReceiverClient = new UdpClient(receiverLocalEndPoint);

                //IPEndPoint rtpLocalEndPoint = new IPEndPoint(IPAddress.Parse("10.1.1.2"), 10001);
                //_rtpClient = new UdpClient(rtpLocalEndPoint);
=======
                IPEndPoint receiverLocalEndPoint = new IPEndPoint(IPAddress.Parse(_localIPAddress), WEBRTC_LISTEN_PORT);
                _webRTCReceiverClient = new UdpClient(receiverLocalEndPoint);

                IPEndPoint rtpLocalEndPoint = new IPEndPoint(IPAddress.Parse(_localIPAddress), 10001);
                _rtpClient = new UdpClient(rtpLocalEndPoint);
>>>>>>> e411f26a

                //logger.Debug("Commencing listen to receiver WebRTC client on local socket " + receiverLocalEndPoint + ".");
                //ThreadPool.QueueUserWorkItem(delegate { ListenToReceiverWebRTCClient(_webRTCReceiverClient); });

                //ThreadPool.QueueUserWorkItem(delegate { RelayRTP(_rtpClient); });

<<<<<<< HEAD
                //ThreadPool.QueueUserWorkItem(delegate { ICMPListen(IPAddress.Parse("10.1.1.2")); });
=======
                ThreadPool.QueueUserWorkItem(delegate { ICMPListen(IPAddress.Parse(_localIPAddress)); });
>>>>>>> e411f26a

                ManualResetEvent dontStopEvent = new ManualResetEvent(false);
                dontStopEvent.WaitOne();
            }
            catch (Exception excp)
            {
                Console.WriteLine("Exception Main. " + excp);
            }
            finally
            {
                Console.WriteLine("Press any key to exit...");
                Console.ReadKey();
            }
        }

        private static void SDPExchangeReceiver_WebSocketOpened()
        {
            _receiverWSS.WebSocketServices.Broadcast(_sourceSDPOffer);
        }

        private static void SDPExchangeReceiver_SDPAnswerReceived(string sdpAnswer)
        {
            try
            {
                logger.Debug("SDP Answer Received.");

                var answerSDP = SDP.ParseSDPDescription(sdpAnswer);

                //logger.Debug("ICE User: " + _answerSDP.IceUfrag + ".");
                //logger.Debug("ICE Password: " + _answerSDP.IcePwd + ".");
                logger.Debug("New WebRTC client SDP answer with port: " + answerSDP.Media.First().Port + ".");

                var newWebRTCClient = new WebRTCClient()
                {
                    SocketAddress = new IPEndPoint(IPAddress.Parse(_clientIPAddress), answerSDP.Media.First().Port),
                    ICEUser = answerSDP.IceUfrag,
                    ICEPassword = answerSDP.IcePwd
                };

                lock (_webRTCClients)
                {
                    _webRTCClients.Add(newWebRTCClient);
                }
            }
            catch (Exception excp)
            {
                logger.Error("Exception SDPExchangeReceiver_SDPAnswerReceived. " + excp.Message);
            }
        }

        private static void ICMPListen(IPAddress listenAddress)
        {
            try
            {
                Socket icmpListener = new Socket(AddressFamily.InterNetwork, SocketType.Raw, ProtocolType.Icmp);
                icmpListener.Bind(new IPEndPoint(listenAddress, 0));
                icmpListener.IOControl(IOControlCode.ReceiveAll, new byte[] { 1, 0, 0, 0 }, new byte[] { 1, 0, 0, 0 });

                while (!m_exit)
                {
                    try
                    {
                        byte[] buffer = new byte[4096];
                        EndPoint remoteEndPoint = new IPEndPoint(IPAddress.Any, 0);
                        int bytesRead = icmpListener.ReceiveFrom(buffer, ref remoteEndPoint);

                        logger.Debug(bytesRead + " ICMP bytes read from " + remoteEndPoint + ".");
                    }
                    catch (Exception listenExcp)
                    {
                        logger.Warn("ICMPListen. " + listenExcp.Message);
                    }
                }
            }
            catch (Exception excp)
            {
                logger.Error("Exception ICMPListen. " + excp);
            }
        }

        private static void ListenToReceiverWebRTCClient(UdpClient localSocket)
        {
            try
            {
                while (!m_exit)
                {
                    try
                    {
                        //logger.Debug("ListenToReceiverWebRTCClient Receive.");

                        IPEndPoint remoteEndPoint = new IPEndPoint(IPAddress.Any, 0);
                        byte[] buffer = localSocket.Receive(ref remoteEndPoint);

                        //logger.Debug(buffer.Length + " bytes read on Receiver Client media socket from " + remoteEndPoint.ToString() + ".");

                        if ((buffer[0] & 0x80) == 0)
                        {
                            STUNv2Message stunMessage = STUNv2Message.ParseSTUNMessage(buffer, buffer.Length);

                            //logger.Debug("STUN message received from Receiver Client @ " + stunMessage.Header.MessageType + ".");

                            if (stunMessage.Header.MessageType == STUNv2MessageTypesEnum.BindingRequest)
                            {
                                //logger.Debug("Sending STUN response to Receiver Client @ " + remoteEndPoint + ".");

                                STUNv2Message stunResponse = new STUNv2Message(STUNv2MessageTypesEnum.BindingSuccessResponse);
                                stunResponse.Header.TransactionId = stunMessage.Header.TransactionId;
                                stunResponse.AddXORMappedAddressAttribute(remoteEndPoint.Address, remoteEndPoint.Port);
                                byte[] stunRespBytes = stunResponse.ToByteBuffer(_senderICEPassword, true);
                                localSocket.Send(stunRespBytes, stunRespBytes.Length, remoteEndPoint);

                                //logger.Debug("Sending Binding request to Receiver Client @ " + remoteEndPoint + ".");

                                var client = _webRTCClients.Where(x => x.SocketAddress.ToString() == remoteEndPoint.ToString()).SingleOrDefault();
                                if (client != null)
                                {
                                    STUNv2Message stunRequest = new STUNv2Message(STUNv2MessageTypesEnum.BindingRequest);
                                    stunRequest.Header.TransactionId = Guid.NewGuid().ToByteArray().Take(12).ToArray();
                                    stunRequest.AddUsernameAttribute(client.ICEUser + ":" + _senderICEUser);
                                    stunRequest.Attributes.Add(new STUNv2Attribute(STUNv2AttributeTypesEnum.Priority, new byte[] { 0x6e, 0x7f, 0x1e, 0xff }));
                                    byte[] stunReqBytes = stunRequest.ToByteBuffer(client.ICEPassword, true);
                                    localSocket.Send(stunReqBytes, stunReqBytes.Length, remoteEndPoint);

                                    client.LastSTUNMessageAt = DateTime.Now;
                                }
                            }
                            else if (stunMessage.Header.MessageType == STUNv2MessageTypesEnum.BindingSuccessResponse)
                            {
                                var client = _webRTCClients.Where(x => x.SocketAddress.ToString() == remoteEndPoint.ToString()).SingleOrDefault();
                                if (client != null && client.STUNExchangeComplete == false)
                                {
                                    client.STUNExchangeComplete = true;
                                    logger.Debug("WebRTC client STUN exchange complete for " + remoteEndPoint.ToString() + ".");
                                }
                            }
                            else if (stunMessage.Header.MessageType == STUNv2MessageTypesEnum.BindingErrorResponse)
                            {
                                logger.Debug("A STUN binding error response was received from Receiver Client.");
                            }
                            else
                            {
                                logger.Debug("An unrecognised STUN request was received from Receiver Client.");
                            }
                        }
                        else
                        {
                            logger.Debug("A non-STUN packet was received Receiver Client.");
                        }
                    }
                    catch (Exception sockExcp)
                    {
                        logger.Debug("ListenToReceiverWebRTCClient Receive. " + sockExcp.Message);
                        continue;
                    }
                }
            }
            catch (Exception excp)
            {
                logger.Error("Exception ListenForWebRTCClient. " + excp);
            }
        }

        private static void RelayRTP(UdpClient rtpClient)
        {
            try
            {
                DateTime lastCleanup = DateTime.Now;
                _newRTPReceiverSRTP = new SRTPManaged(Convert.FromBase64String(_sourceSRTPKey));

                IPEndPoint remoteEndPoint = new IPEndPoint(IPAddress.Any, 0);
                byte[] buffer = rtpClient.Receive(ref remoteEndPoint);

                while (buffer != null && buffer.Length > 0 && !m_exit)
                {
                    if (_webRTCClients.Count != 0)
                    {
                        byte[] bufferWithAuth = new byte[buffer.Length + 10];
                        Buffer.BlockCopy(buffer, 0, bufferWithAuth, 0, buffer.Length);
                        RTPPacket rtpPacket = new RTPPacket(bufferWithAuth);
                        rtpPacket.Header.PayloadType = 100;

                        var rtpBuffer = rtpPacket.GetBytes();
                        int rtperr = _newRTPReceiverSRTP.ProtectRTP(rtpBuffer, rtpBuffer.Length - 10);
                        if (rtperr != 0)
                        {
                            logger.Debug("New RTP packet protect result " + rtperr + ".");
                        }

                        lock (_webRTCClients)
                        {
                            foreach (var client in _webRTCClients.Where(x => x.STUNExchangeComplete))
                            {
                                try
                                {
                                    logger.Debug("Sending RTP " + rtpBuffer.Length + " bytes to " + client.SocketAddress + ".");
                                    _webRTCReceiverClient.Send(rtpBuffer, rtpBuffer.Length, client.SocketAddress);
                                }
                                catch (Exception sendExcp)
                                {
                                    logger.Error("RelayRTP exception sending to " + client.SocketAddress + ". " + sendExcp.Message);
                                }
                            }
                        }

                        if (DateTime.Now.Subtract(lastCleanup).TotalSeconds > EXPIRE_CLIENT_SECONDS)
                        {
                            lock (_webRTCClients)
                            {
                                var expiredClients = (from cli in _webRTCClients where cli.STUNExchangeComplete && DateTime.Now.Subtract(cli.LastSTUNMessageAt).TotalSeconds > EXPIRE_CLIENT_SECONDS select cli).ToList();
                                foreach (var expiredClient in expiredClients)
                                {
                                    logger.Debug("Removed expired client " + expiredClient.SocketAddress + ".");
                                    _webRTCClients.Remove(expiredClient);
                                }
                            }

                            lastCleanup = DateTime.Now;
                        }
                    }

                    buffer = rtpClient.Receive(ref remoteEndPoint);
                }
            }
            catch (Exception excp)
            {
                logger.Error("Exception  RelayRTP. " + excp);
            }
        }
    }

    public class SDPExchangeReceiver : WebSocketBehavior
    {
        public static event Action WebSocketOpened;
        public static event Action<string> SDPAnswerReceived;

        protected override void OnMessage(MessageEventArgs e)
        {
            SDPAnswerReceived(e.Data);
        }

        protected override void OnOpen()
        {
            base.OnOpen();
            WebSocketOpened();
        }
    }
}<|MERGE_RESOLUTION|>--- conflicted
+++ resolved
@@ -25,19 +25,24 @@
         public string ICEPassword;
         public bool STUNExchangeComplete;
         public DateTime LastSTUNMessageAt;
+        public uint SSRC;
+        public ushort SequenceNumber;
+        public uint LastTimestamp;
     }
 
     class Program
     {
         private const int WEBRTC_LISTEN_PORT = 49890;
         private const int EXPIRE_CLIENT_SECONDS = 3;
+        private const int RTP_MAX_PAYLOAD = 1400; //1452;
+        private const int TIMESTAMP_SPACING = 11520;
 
         private static ILog logger = AppState.logger;
 
         private static bool m_exit = false;
 
-        private static string _localIPAddress = "192.168.33.116";
-        private static string _clientIPAddress = "192.168.33.108";
+        private static string _localIPAddress = "10.1.1.2";
+        private static string _clientIPAddress = "10.1.1.2";
         private static UdpClient _webRTCReceiverClient;
         private static UdpClient _rtpClient;
 
@@ -47,6 +52,7 @@
         private static SRTPManaged _newRTPReceiverSRTP;
         private static WebSocketServer _receiverWSS;
         private static List<WebRTCClient> _webRTCClients = new List<WebRTCClient>();
+        private static SIPSorceryMedia.VideoSampler _videoSampler;
 
         private static string _sourceSDPOffer = @"v=0
 o=- 2925822133501083390 2 IN IP4 127.0.0.1
@@ -94,57 +100,33 @@
             {
                 Console.WriteLine("WebRTC Test Media Server:");
 
-<<<<<<< HEAD
-                SIPSorceryMedia.VideoSampler videoSampler = new SIPSorceryMedia.VideoSampler();
-                videoSampler.Init();
-                videoSampler.SampleReady += (sampleCount) => { Console.WriteLine("Sample count {0}.", sampleCount); };
-                videoSampler.StartSampling();
-=======
-                 _sourceSDPOffer = String.Format(_sourceSDPOffer, WEBRTC_LISTEN_PORT.ToString(), _localIPAddress, _senderICEUser, _senderICEPassword, _sourceSRTPKey);
+                _videoSampler = new SIPSorceryMedia.VideoSampler();
+                _videoSampler.Init();
+
+                _sourceSDPOffer = String.Format(_sourceSDPOffer, WEBRTC_LISTEN_PORT.ToString(), _localIPAddress, _senderICEUser, _senderICEPassword, _sourceSRTPKey);
                 //_offerSDP = SDP.ParseSDPDescription(_sourceSDPOffer);
->>>>>>> e411f26a
-
-                while (true)
-                {
-                    videoSampler.GetSample();
-                    Console.WriteLine("Press any key to get the next sample...");
-                    Console.ReadKey();
-                }
-        
-                //_sourceSDPOffer = String.Format(_sourceSDPOffer, WEBRTC_LISTEN_PORT.ToString(), "10.1.1.2", _senderICEUser, _senderICEPassword, _sourceSRTPKey);
-                ////_offerSDP = SDP.ParseSDPDescription(_sourceSDPOffer);
-
-                //SDPExchangeReceiver.SDPAnswerReceived += SDPExchangeReceiver_SDPAnswerReceived;
-                //SDPExchangeReceiver.WebSocketOpened += SDPExchangeReceiver_WebSocketOpened;
-
-                //_receiverWSS = new WebSocketServer(8081, false);
-                //_receiverWSS.AddWebSocketService<SDPExchangeReceiver>("/receiver");
-                //_receiverWSS.Start();
-
-<<<<<<< HEAD
-                //IPEndPoint receiverLocalEndPoint = new IPEndPoint(IPAddress.Parse("10.1.1.2"), WEBRTC_LISTEN_PORT);
-                //_webRTCReceiverClient = new UdpClient(receiverLocalEndPoint);
-
-                //IPEndPoint rtpLocalEndPoint = new IPEndPoint(IPAddress.Parse("10.1.1.2"), 10001);
-                //_rtpClient = new UdpClient(rtpLocalEndPoint);
-=======
+
+                SDPExchangeReceiver.SDPAnswerReceived += SDPExchangeReceiver_SDPAnswerReceived;
+                SDPExchangeReceiver.WebSocketOpened += SDPExchangeReceiver_WebSocketOpened;
+
+                _receiverWSS = new WebSocketServer(8081, false);
+                _receiverWSS.AddWebSocketService<SDPExchangeReceiver>("/receiver");
+                _receiverWSS.Start();
+
                 IPEndPoint receiverLocalEndPoint = new IPEndPoint(IPAddress.Parse(_localIPAddress), WEBRTC_LISTEN_PORT);
                 _webRTCReceiverClient = new UdpClient(receiverLocalEndPoint);
 
                 IPEndPoint rtpLocalEndPoint = new IPEndPoint(IPAddress.Parse(_localIPAddress), 10001);
                 _rtpClient = new UdpClient(rtpLocalEndPoint);
->>>>>>> e411f26a
-
-                //logger.Debug("Commencing listen to receiver WebRTC client on local socket " + receiverLocalEndPoint + ".");
-                //ThreadPool.QueueUserWorkItem(delegate { ListenToReceiverWebRTCClient(_webRTCReceiverClient); });
+
+                logger.Debug("Commencing listen to receiver WebRTC client on local socket " + receiverLocalEndPoint + ".");
+                ThreadPool.QueueUserWorkItem(delegate { ListenToReceiverWebRTCClient(_webRTCReceiverClient); });
 
                 //ThreadPool.QueueUserWorkItem(delegate { RelayRTP(_rtpClient); });
 
-<<<<<<< HEAD
-                //ThreadPool.QueueUserWorkItem(delegate { ICMPListen(IPAddress.Parse("10.1.1.2")); });
-=======
-                ThreadPool.QueueUserWorkItem(delegate { ICMPListen(IPAddress.Parse(_localIPAddress)); });
->>>>>>> e411f26a
+                ThreadPool.QueueUserWorkItem(delegate { SendRTP(); });
+
+                //ThreadPool.QueueUserWorkItem(delegate { ICMPListen(IPAddress.Parse(_localIPAddress)); });
 
                 ManualResetEvent dontStopEvent = new ManualResetEvent(false);
                 dontStopEvent.WaitOne();
@@ -175,18 +157,29 @@
 
                 //logger.Debug("ICE User: " + _answerSDP.IceUfrag + ".");
                 //logger.Debug("ICE Password: " + _answerSDP.IcePwd + ".");
-                logger.Debug("New WebRTC client SDP answer with port: " + answerSDP.Media.First().Port + ".");
-
-                var newWebRTCClient = new WebRTCClient()
-                {
-                    SocketAddress = new IPEndPoint(IPAddress.Parse(_clientIPAddress), answerSDP.Media.First().Port),
-                    ICEUser = answerSDP.IceUfrag,
-                    ICEPassword = answerSDP.IcePwd
-                };
-
-                lock (_webRTCClients)
-                {
-                    _webRTCClients.Add(newWebRTCClient);
+                var matchingCandidate = (from cand in answerSDP.IceCandidates where cand.NetworkAddress == _clientIPAddress select cand).FirstOrDefault();
+
+                if (matchingCandidate != null)
+                {
+                    logger.Debug("New WebRTC client SDP answer with socket: " + matchingCandidate.NetworkAddress + ":" + matchingCandidate.Port + ".");
+
+                    var newWebRTCClient = new WebRTCClient()
+                    {
+                        SocketAddress = new IPEndPoint(IPAddress.Parse(_clientIPAddress), matchingCandidate.Port),
+                        ICEUser = answerSDP.IceUfrag,
+                        ICEPassword = answerSDP.IcePwd,
+                        SSRC = Convert.ToUInt32(Crypto.GetRandomInt(10)),
+                        SequenceNumber = 1
+                    };
+
+                    lock (_webRTCClients)
+                    {
+                        _webRTCClients.Add(newWebRTCClient);
+                    }
+                }
+                else
+                {
+                    logger.Warn("No matching media offer was found.");
                 }
             }
             catch (Exception excp)
@@ -373,6 +366,84 @@
                 logger.Error("Exception  RelayRTP. " + excp);
             }
         }
+
+        private static void SendRTP()
+        {
+            try
+            {
+                bool samplingStarted = false;
+                
+                while (true)
+                {
+                    if (_webRTCClients.Count != 0)
+                    {
+                        if(!samplingStarted)
+                        {
+                            samplingStarted = true;
+                            _videoSampler.StartSampling();
+                            _newRTPReceiverSRTP = new SRTPManaged(Convert.FromBase64String(_sourceSRTPKey));
+                        }
+
+                        var sample = _videoSampler.GetSample();
+                        if (sample != null)
+                        {
+                            Console.WriteLine("Got managed sample " + sample.Buffer.Length + ".");
+
+                            lock (_webRTCClients)
+                            {
+                                foreach (var client in _webRTCClients.Where(x => x.STUNExchangeComplete))
+                                {
+                                    try
+                                    {
+                                        logger.Debug("Sending RTP " + sample.Buffer.Length + " bytes to " + client.SocketAddress + ".");
+
+                                        client.LastTimestamp = (client.LastTimestamp == 0) ? RTSPSession.DateTimeToNptTimestamp32(DateTime.Now) : client.LastTimestamp + TIMESTAMP_SPACING;
+
+                                        for (int index = 0; index * RTP_MAX_PAYLOAD < sample.Buffer.Length; index++)
+                                        {
+                                            uint offset = Convert.ToUInt32(index * RTP_MAX_PAYLOAD);
+                                            int payloadLength = ((index + 1) * RTP_MAX_PAYLOAD < sample.Buffer.Length) ? RTP_MAX_PAYLOAD : sample.Buffer.Length - index * RTP_MAX_PAYLOAD;
+
+                                            RTPPacket rtpPacket = new RTPPacket(payloadLength + 10);
+                                            rtpPacket.Header.SyncSource = client.SSRC;
+                                            rtpPacket.Header.SequenceNumber = client.SequenceNumber++;
+                                            rtpPacket.Header.Timestamp = client.LastTimestamp;
+                                            rtpPacket.Header.MarkerBit = 0;
+                                            rtpPacket.Header.PayloadType = 100;
+
+                                            if ((index + 1) * RTP_MAX_PAYLOAD > sample.Buffer.Length)
+                                            {
+                                                // Last packet in the frame.
+                                                rtpPacket.Header.MarkerBit = 1;
+                                            }
+
+                                            Buffer.BlockCopy(sample.Buffer, index * RTP_MAX_PAYLOAD, rtpPacket.Payload, 0, payloadLength);
+
+                                            var rtpBuffer = rtpPacket.GetBytes();
+                                            int rtperr = _newRTPReceiverSRTP.ProtectRTP(rtpBuffer, rtpBuffer.Length - 10);
+                                            if (rtperr != 0)
+                                            {
+                                                logger.Debug("New RTP packet protect result " + rtperr + ".");
+                                            }
+
+                                            _webRTCReceiverClient.Send(rtpBuffer, rtpBuffer.Length, client.SocketAddress);
+                                        }
+                                    }
+                                    catch (Exception sendExcp)
+                                    {
+                                        logger.Error("SendRTP exception sending to " + client.SocketAddress + ". " + sendExcp.Message);
+                                    }
+                                }
+                            }
+                        }
+                    }
+                }
+            }
+            catch(Exception excp)
+            {
+                Console.WriteLine("Exception SendRTP. " + excp);
+            }
+        }
     }
 
     public class SDPExchangeReceiver : WebSocketBehavior
