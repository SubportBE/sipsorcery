--- conflicted
+++ resolved
@@ -1,3769 +1,3743 @@
-{
-  "homepages": [],
-  "source_base_path": "c:/Dev/sipsorcery/sipsorcery-core/docfx",
-  "xrefmap": "xrefmap.yml",
-  "files": [
-    {
-      "type": "ManagedReference",
-      "source_relative_path": "api/SIPSorcery.Net.CaptureProtocolTypeEnum.yml",
-      "output": {
-        ".html": {
-          "relative_path": "api/SIPSorcery.Net.CaptureProtocolTypeEnum.html",
-          "hash": "A/8FYzi/YE87caKbzdq9WQ=="
-        }
-      },
-      "is_incremental": true,
-      "version": ""
-    },
-    {
-      "type": "ManagedReference",
-      "source_relative_path": "api/SIPSorcery.Net.ChunkTypeEnum.yml",
-      "output": {
-        ".html": {
-          "relative_path": "api/SIPSorcery.Net.ChunkTypeEnum.html",
-          "hash": "MZ008yWBxqGtoN9mj01Zdg=="
-        }
-      },
-      "is_incremental": true,
-      "version": ""
-    },
-    {
-      "type": "ManagedReference",
-      "source_relative_path": "api/SIPSorcery.Net.DNSManager.yml",
-      "output": {
-        ".html": {
-          "relative_path": "api/SIPSorcery.Net.DNSManager.html",
-          "hash": "LqyammRCwcM1onhUedu8Hw=="
-        }
-      },
-      "is_incremental": true,
-      "version": ""
-    },
-    {
-      "type": "ManagedReference",
-      "source_relative_path": "api/SIPSorcery.Net.FrameTypesEnum.yml",
-      "output": {
-        ".html": {
-          "relative_path": "api/SIPSorcery.Net.FrameTypesEnum.html",
-          "hash": "xru/CQ9bZ/OBcXx4dpEwrg=="
-        }
-      },
-      "is_incremental": true,
-      "version": ""
-    },
-    {
-      "type": "ManagedReference",
-      "source_relative_path": "api/SIPSorcery.Net.HepChunk.yml",
-      "output": {
-        ".html": {
-          "relative_path": "api/SIPSorcery.Net.HepChunk.html",
-          "hash": "PmHjMuEM8nQzTDabctjG0w=="
-        }
-      },
-      "is_incremental": true,
-      "version": ""
-    },
-    {
-      "type": "ManagedReference",
-      "source_relative_path": "api/SIPSorcery.Net.HepPacket.yml",
-      "output": {
-        ".html": {
-          "relative_path": "api/SIPSorcery.Net.HepPacket.html",
-          "hash": "rLSMWAZdchS3kJ4SUEl93Q=="
-        }
-      },
-      "is_incremental": true,
-      "version": ""
-    },
-    {
-      "type": "ManagedReference",
-      "source_relative_path": "api/SIPSorcery.Net.ICMP.yml",
-      "output": {
-        ".html": {
-          "relative_path": "api/SIPSorcery.Net.ICMP.html",
-          "hash": "0Uq7keYIQilzCWPm0Danqg=="
-        }
-      },
-      "is_incremental": true,
-      "version": ""
-    },
-    {
-      "type": "ManagedReference",
-      "source_relative_path": "api/SIPSorcery.Net.ICMPListener.yml",
-      "output": {
-        ".html": {
-          "relative_path": "api/SIPSorcery.Net.ICMPListener.html",
-          "hash": "wzVgkt0JzzMiTLTiggYhsg=="
-        }
-      },
-      "is_incremental": true,
-      "version": ""
-    },
-    {
-      "type": "ManagedReference",
-      "source_relative_path": "api/SIPSorcery.Net.IceCandidate.yml",
-      "output": {
-        ".html": {
-          "relative_path": "api/SIPSorcery.Net.IceCandidate.html",
-          "hash": "G4bV2YpwYAXpUT/6iB2xOw=="
-        }
-      },
-      "is_incremental": true,
-      "version": ""
-    },
-    {
-      "type": "ManagedReference",
-      "source_relative_path": "api/SIPSorcery.Net.IceCandidateTypesEnum.yml",
-      "output": {
-        ".html": {
-          "relative_path": "api/SIPSorcery.Net.IceCandidateTypesEnum.html",
-          "hash": "Vm2SLKWutg/COpkv9kOG+w=="
-        }
-      },
-      "is_incremental": true,
-      "version": ""
-    },
-    {
-      "type": "ManagedReference",
-      "source_relative_path": "api/SIPSorcery.Net.IceConnectionStatesEnum.yml",
-      "output": {
-        ".html": {
-          "relative_path": "api/SIPSorcery.Net.IceConnectionStatesEnum.html",
-          "hash": "bxKLrVXcVfcpZqwVqyDGqQ=="
-        }
-      },
-      "is_incremental": true,
-      "version": ""
-    },
-    {
-      "type": "ManagedReference",
-      "source_relative_path": "api/SIPSorcery.Net.MediaStreamStatusEnum.yml",
-      "output": {
-        ".html": {
-          "relative_path": "api/SIPSorcery.Net.MediaStreamStatusEnum.html",
-          "hash": "UwivFW2E2Nglw1qjiztIcQ=="
-        }
-      },
-      "is_incremental": true,
-      "version": ""
-    },
-    {
-      "type": "ManagedReference",
-      "source_relative_path": "api/SIPSorcery.Net.MediaStreamStatusType.yml",
-      "output": {
-        ".html": {
-          "relative_path": "api/SIPSorcery.Net.MediaStreamStatusType.html",
-          "hash": "BWd0kDvzRabQuajW8nTYlQ=="
-        }
-      },
-      "is_incremental": true,
-      "version": ""
-    },
-    {
-      "type": "ManagedReference",
-      "source_relative_path": "api/SIPSorcery.Net.Mjpeg.Tags.yml",
-      "output": {
-        ".html": {
-          "relative_path": "api/SIPSorcery.Net.Mjpeg.Tags.html",
-          "hash": "JLjd7ge2zsE6F9P427JAEw=="
-        }
-      },
-      "is_incremental": true,
-      "version": ""
-    },
-    {
-      "type": "ManagedReference",
-      "source_relative_path": "api/SIPSorcery.Net.Mjpeg.yml",
-      "output": {
-        ".html": {
-          "relative_path": "api/SIPSorcery.Net.Mjpeg.html",
-          "hash": "6zWcevVQHN26BzEcoby6pQ=="
-        }
-      },
-      "is_incremental": true,
-      "version": ""
-    },
-    {
-      "type": "ManagedReference",
-      "source_relative_path": "api/SIPSorcery.Net.ProtectRtpPacket.yml",
-      "output": {
-        ".html": {
-          "relative_path": "api/SIPSorcery.Net.ProtectRtpPacket.html",
-          "hash": "M7Dx3u+hphDjJTLzYojg3A=="
-        }
-      },
-      "is_incremental": true,
-      "version": ""
-    },
-    {
-      "type": "ManagedReference",
-      "source_relative_path": "api/SIPSorcery.Net.RTCPHeader.yml",
-      "output": {
-        ".html": {
-          "relative_path": "api/SIPSorcery.Net.RTCPHeader.html",
-          "hash": "raYhYWBNRyWp2VZdawAZXw=="
-        }
-      },
-      "is_incremental": true,
-      "version": ""
-    },
-    {
-      "type": "ManagedReference",
-      "source_relative_path": "api/SIPSorcery.Net.RTCPPacket.yml",
-      "output": {
-        ".html": {
-          "relative_path": "api/SIPSorcery.Net.RTCPPacket.html",
-          "hash": "wECEmo7Ntprk8/9oWzwMrQ=="
-        }
-      },
-      "is_incremental": true,
-      "version": ""
-    },
-    {
-      "type": "ManagedReference",
-      "source_relative_path": "api/SIPSorcery.Net.RTCPReport.yml",
-      "output": {
-        ".html": {
-          "relative_path": "api/SIPSorcery.Net.RTCPReport.html",
-          "hash": "RXztg1h59xkNi/7XnerlQA=="
-        }
-      },
-      "is_incremental": true,
-      "version": ""
-    },
-    {
-      "type": "ManagedReference",
-      "source_relative_path": "api/SIPSorcery.Net.RTCPReportHeader.yml",
-      "output": {
-        ".html": {
-          "relative_path": "api/SIPSorcery.Net.RTCPReportHeader.html",
-          "hash": "JOPOATpeWqksWcl6WdP7Ug=="
-        }
-      },
-      "is_incremental": true,
-      "version": ""
-    },
-    {
-      "type": "ManagedReference",
-      "source_relative_path": "api/SIPSorcery.Net.RTCPReportPacket.yml",
-      "output": {
-        ".html": {
-          "relative_path": "api/SIPSorcery.Net.RTCPReportPacket.html",
-          "hash": "lw6BAt1eTvtqGnls5SmJsQ=="
-        }
-      },
-      "is_incremental": true,
-      "version": ""
-    },
-    {
-      "type": "ManagedReference",
-      "source_relative_path": "api/SIPSorcery.Net.RTCPReportSampler.yml",
-      "output": {
-        ".html": {
-          "relative_path": "api/SIPSorcery.Net.RTCPReportSampler.html",
-          "hash": "Njuj4sOccWaCiy+8mjtB2g=="
-        }
-      },
-      "is_incremental": true,
-      "version": ""
-    },
-    {
-      "type": "ManagedReference",
-      "source_relative_path": "api/SIPSorcery.Net.RTCPReportTypes.yml",
-      "output": {
-        ".html": {
-          "relative_path": "api/SIPSorcery.Net.RTCPReportTypes.html",
-          "hash": "CnLem9olOaXN5aIbsSkx4A=="
-        }
-      },
-      "is_incremental": true,
-      "version": ""
-    },
-    {
-      "type": "ManagedReference",
-      "source_relative_path": "api/SIPSorcery.Net.RTCPReportTypesEnum.yml",
-      "output": {
-        ".html": {
-          "relative_path": "api/SIPSorcery.Net.RTCPReportTypesEnum.html",
-          "hash": "aZ81GFWf7Ny2gV8iWPLH8g=="
-        }
-      },
-      "is_incremental": true,
-      "version": ""
-    },
-    {
-      "type": "ManagedReference",
-      "source_relative_path": "api/SIPSorcery.Net.RTCPSampleReadyDelegate.yml",
-      "output": {
-        ".html": {
-          "relative_path": "api/SIPSorcery.Net.RTCPSampleReadyDelegate.html",
-          "hash": "HU74/lZ4SfyDYNxr7b7vVA=="
-        }
-      },
-      "is_incremental": true,
-      "version": ""
-    },
-    {
-      "type": "ManagedReference",
-      "source_relative_path": "api/SIPSorcery.Net.RTCPSenderReport.yml",
-      "output": {
-        ".html": {
-          "relative_path": "api/SIPSorcery.Net.RTCPSenderReport.html",
-          "hash": "YA9m84+R4TsrOQPpWXpMkg=="
-        }
-      },
-      "is_incremental": true,
-      "version": ""
-    },
-    {
-      "type": "ManagedReference",
-      "source_relative_path": "api/SIPSorcery.Net.RTPChannel.yml",
-      "output": {
-        ".html": {
-          "relative_path": "api/SIPSorcery.Net.RTPChannel.html",
-<<<<<<< HEAD
-          "hash": "fGnsX38+X2IghICaMcAn9w=="
-=======
-          "hash": "bnAouYBf8EsOShHPkM3ZBQ=="
->>>>>>> b6db5fae
-        }
-      },
-      "is_incremental": false,
-      "version": ""
-    },
-    {
-      "type": "ManagedReference",
-      "source_relative_path": "api/SIPSorcery.Net.RTPChannelSocketsEnum.yml",
-      "output": {
-        ".html": {
-          "relative_path": "api/SIPSorcery.Net.RTPChannelSocketsEnum.html",
-<<<<<<< HEAD
-          "hash": "HUq9qxOWMYOnGdWpd4aAGA=="
-=======
-          "hash": "mnLhbFvpN0QIBS+ilCJKHQ=="
->>>>>>> b6db5fae
-        }
-      },
-      "is_incremental": false,
-      "version": ""
-    },
-    {
-      "type": "ManagedReference",
-      "source_relative_path": "api/SIPSorcery.Net.RTPEvent.yml",
-      "output": {
-        ".html": {
-          "relative_path": "api/SIPSorcery.Net.RTPEvent.html",
-          "hash": "a9IDMznn6jychGqJ1kBTmw=="
-        }
-      },
-      "is_incremental": true,
-      "version": ""
-    },
-    {
-      "type": "ManagedReference",
-      "source_relative_path": "api/SIPSorcery.Net.RTPFrame.yml",
-      "output": {
-        ".html": {
-          "relative_path": "api/SIPSorcery.Net.RTPFrame.html",
-          "hash": "F7Wb1cJN2BtVMimk+7uU5A=="
-        }
-      },
-      "is_incremental": true,
-      "version": ""
-    },
-    {
-      "type": "ManagedReference",
-      "source_relative_path": "api/SIPSorcery.Net.RTPHeader.yml",
-      "output": {
-        ".html": {
-          "relative_path": "api/SIPSorcery.Net.RTPHeader.html",
-          "hash": "TdQq2SX7ob+bZOszTXZNgA=="
-        }
-      },
-      "is_incremental": true,
-      "version": ""
-    },
-    {
-      "type": "ManagedReference",
-      "source_relative_path": "api/SIPSorcery.Net.RTPPacket.yml",
-      "output": {
-        ".html": {
-          "relative_path": "api/SIPSorcery.Net.RTPPacket.html",
-          "hash": "cI2I1NFhV+5mbBowv29qBA=="
-        }
-      },
-      "is_incremental": true,
-      "version": ""
-    },
-    {
-      "type": "ManagedReference",
-      "source_relative_path": "api/SIPSorcery.Net.RTPReceiveRecord.yml",
-      "output": {
-        ".html": {
-          "relative_path": "api/SIPSorcery.Net.RTPReceiveRecord.html",
-          "hash": "tUpXQYupYrOs5IPIB7bcGw=="
-        }
-      },
-      "is_incremental": true,
-      "version": ""
-    },
-    {
-      "type": "ManagedReference",
-      "source_relative_path": "api/SIPSorcery.Net.RTPSession.yml",
-      "output": {
-        ".html": {
-          "relative_path": "api/SIPSorcery.Net.RTPSession.html",
-          "hash": "cD/py5C7WB0XAWWMGEqIUA=="
-        }
-      },
-      "is_incremental": false,
-      "version": ""
-    },
-    {
-      "type": "ManagedReference",
-      "source_relative_path": "api/SIPSorcery.Net.RTPVP8Header.yml",
-      "output": {
-        ".html": {
-          "relative_path": "api/SIPSorcery.Net.RTPVP8Header.html",
-          "hash": "q0cm1fzGwOqXydDV/pzcuA=="
-        }
-      },
-      "is_incremental": true,
-      "version": ""
-    },
-    {
-      "type": "ManagedReference",
-      "source_relative_path": "api/SIPSorcery.Net.RTSPClient.yml",
-      "output": {
-        ".html": {
-          "relative_path": "api/SIPSorcery.Net.RTSPClient.html",
-          "hash": "m7kB9BM8iTeQtt/ev9i8zA=="
-        }
-      },
-      "is_incremental": true,
-      "version": ""
-    },
-    {
-      "type": "ManagedReference",
-      "source_relative_path": "api/SIPSorcery.Net.RTSPConnection.yml",
-      "output": {
-        ".html": {
-          "relative_path": "api/SIPSorcery.Net.RTSPConnection.html",
-          "hash": "Lx1BnaMqT1AlATHw7LhZQA=="
-        }
-      },
-      "is_incremental": true,
-      "version": ""
-    },
-    {
-      "type": "ManagedReference",
-      "source_relative_path": "api/SIPSorcery.Net.RTSPConstants.yml",
-      "output": {
-        ".html": {
-          "relative_path": "api/SIPSorcery.Net.RTSPConstants.html",
-          "hash": "RZlp9PTbJv4XUMkZZyRTIA=="
-        }
-      },
-      "is_incremental": true,
-      "version": ""
-    },
-    {
-      "type": "ManagedReference",
-      "source_relative_path": "api/SIPSorcery.Net.RTSPEntityHeaders.yml",
-      "output": {
-        ".html": {
-          "relative_path": "api/SIPSorcery.Net.RTSPEntityHeaders.html",
-          "hash": "AO5E5hFU4OQQwK0jt7UhDw=="
-        }
-      },
-      "is_incremental": true,
-      "version": ""
-    },
-    {
-      "type": "ManagedReference",
-      "source_relative_path": "api/SIPSorcery.Net.RTSPHeader.yml",
-      "output": {
-        ".html": {
-          "relative_path": "api/SIPSorcery.Net.RTSPHeader.html",
-          "hash": "2eqGQzXXiyqWecCqXKnefw=="
-        }
-      },
-      "is_incremental": true,
-      "version": ""
-    },
-    {
-      "type": "ManagedReference",
-      "source_relative_path": "api/SIPSorcery.Net.RTSPHeaderError.yml",
-      "output": {
-        ".html": {
-          "relative_path": "api/SIPSorcery.Net.RTSPHeaderError.html",
-          "hash": "P98GdDxC8lU9KBGacxdTKQ=="
-        }
-      },
-      "is_incremental": true,
-      "version": ""
-    },
-    {
-      "type": "ManagedReference",
-      "source_relative_path": "api/SIPSorcery.Net.RTSPHeaderParserError.yml",
-      "output": {
-        ".html": {
-          "relative_path": "api/SIPSorcery.Net.RTSPHeaderParserError.html",
-          "hash": "VN+3Mt9QHa5RXyYhI1/RPg=="
-        }
-      },
-      "is_incremental": true,
-      "version": ""
-    },
-    {
-      "type": "ManagedReference",
-      "source_relative_path": "api/SIPSorcery.Net.RTSPHeaders.yml",
-      "output": {
-        ".html": {
-          "relative_path": "api/SIPSorcery.Net.RTSPHeaders.html",
-          "hash": "t3oZrXez6RMh0JlDf6fsSw=="
-        }
-      },
-      "is_incremental": true,
-      "version": ""
-    },
-    {
-      "type": "ManagedReference",
-      "source_relative_path": "api/SIPSorcery.Net.RTSPMessage.yml",
-      "output": {
-        ".html": {
-          "relative_path": "api/SIPSorcery.Net.RTSPMessage.html",
-          "hash": "eTTjddBZiDLYruFhUOXT0A=="
-        }
-      },
-      "is_incremental": true,
-      "version": ""
-    },
-    {
-      "type": "ManagedReference",
-      "source_relative_path": "api/SIPSorcery.Net.RTSPMessageTypesEnum.yml",
-      "output": {
-        ".html": {
-          "relative_path": "api/SIPSorcery.Net.RTSPMessageTypesEnum.html",
-          "hash": "5E6ywJig/YTY51ZfUUG8Ig=="
-        }
-      },
-      "is_incremental": true,
-      "version": ""
-    },
-    {
-      "type": "ManagedReference",
-      "source_relative_path": "api/SIPSorcery.Net.RTSPMethods.yml",
-      "output": {
-        ".html": {
-          "relative_path": "api/SIPSorcery.Net.RTSPMethods.html",
-          "hash": "+hm4aO2yl/WBae75IuCPqQ=="
-        }
-      },
-      "is_incremental": true,
-      "version": ""
-    },
-    {
-      "type": "ManagedReference",
-      "source_relative_path": "api/SIPSorcery.Net.RTSPMethodsEnum.yml",
-      "output": {
-        ".html": {
-          "relative_path": "api/SIPSorcery.Net.RTSPMethodsEnum.html",
-          "hash": "slAXNneCpRg+7skJ3yAn9A=="
-        }
-      },
-      "is_incremental": true,
-      "version": ""
-    },
-    {
-      "type": "ManagedReference",
-      "source_relative_path": "api/SIPSorcery.Net.RTSPRequest.yml",
-      "output": {
-        ".html": {
-          "relative_path": "api/SIPSorcery.Net.RTSPRequest.html",
-          "hash": "phmBPC+Z/cC1WjljzzXuHw=="
-        }
-      },
-      "is_incremental": true,
-      "version": ""
-    },
-    {
-      "type": "ManagedReference",
-      "source_relative_path": "api/SIPSorcery.Net.RTSPRequestParserError.yml",
-      "output": {
-        ".html": {
-          "relative_path": "api/SIPSorcery.Net.RTSPRequestParserError.html",
-          "hash": "uM0Lo8SaifOakN+Ho/HMrg=="
-        }
-      },
-      "is_incremental": true,
-      "version": ""
-    },
-    {
-      "type": "ManagedReference",
-      "source_relative_path": "api/SIPSorcery.Net.RTSPResponse.yml",
-      "output": {
-        ".html": {
-          "relative_path": "api/SIPSorcery.Net.RTSPResponse.html",
-          "hash": "oUiXDYvr2vVMK6lo8Cd5DA=="
-        }
-      },
-      "is_incremental": true,
-      "version": ""
-    },
-    {
-      "type": "ManagedReference",
-      "source_relative_path": "api/SIPSorcery.Net.RTSPResponseParserError.yml",
-      "output": {
-        ".html": {
-          "relative_path": "api/SIPSorcery.Net.RTSPResponseParserError.html",
-          "hash": "FnywdBFrKAcjkU9qfUtuNg=="
-        }
-      },
-      "is_incremental": true,
-      "version": ""
-    },
-    {
-      "type": "ManagedReference",
-      "source_relative_path": "api/SIPSorcery.Net.RTSPResponseStatusCodes.yml",
-      "output": {
-        ".html": {
-          "relative_path": "api/SIPSorcery.Net.RTSPResponseStatusCodes.html",
-          "hash": "BJwwxEvpqHhOP/GJ9p351Q=="
-        }
-      },
-      "is_incremental": true,
-      "version": ""
-    },
-    {
-      "type": "ManagedReference",
-      "source_relative_path": "api/SIPSorcery.Net.RTSPResponseStatusCodesEnum.yml",
-      "output": {
-        ".html": {
-          "relative_path": "api/SIPSorcery.Net.RTSPResponseStatusCodesEnum.html",
-          "hash": "wrYmmP2/HYHmhyWKr45Mvw=="
-        }
-      },
-      "is_incremental": true,
-      "version": ""
-    },
-    {
-      "type": "ManagedReference",
-      "source_relative_path": "api/SIPSorcery.Net.RTSPServer.yml",
-      "output": {
-        ".html": {
-          "relative_path": "api/SIPSorcery.Net.RTSPServer.html",
-          "hash": "065nhPv2qZb+/mn7Nbp3XA=="
-        }
-      },
-      "is_incremental": true,
-      "version": ""
-    },
-    {
-      "type": "ManagedReference",
-      "source_relative_path": "api/SIPSorcery.Net.RTSPSession.yml",
-      "output": {
-        ".html": {
-          "relative_path": "api/SIPSorcery.Net.RTSPSession.html",
-          "hash": "zM8Hetu5E5vPqgGObpk6bA=="
-        }
-      },
-      "is_incremental": true,
-      "version": ""
-    },
-    {
-      "type": "ManagedReference",
-      "source_relative_path": "api/SIPSorcery.Net.RTSPTransportHeader.yml",
-      "output": {
-        ".html": {
-          "relative_path": "api/SIPSorcery.Net.RTSPTransportHeader.html",
-          "hash": "CMzpD9uNWdDRFhgJ3qs6Ow=="
-        }
-      },
-      "is_incremental": true,
-      "version": ""
-    },
-    {
-      "type": "ManagedReference",
-      "source_relative_path": "api/SIPSorcery.Net.RTSPURL.yml",
-      "output": {
-        ".html": {
-          "relative_path": "api/SIPSorcery.Net.RTSPURL.html",
-          "hash": "gF/e7ltUKGA9KAtDY6TbQA=="
-        }
-      },
-      "is_incremental": true,
-      "version": ""
-    },
-    {
-      "type": "ManagedReference",
-      "source_relative_path": "api/SIPSorcery.Net.RtpMediaTypesEnum.yml",
-      "output": {
-        ".html": {
-          "relative_path": "api/SIPSorcery.Net.RtpMediaTypesEnum.html",
-          "hash": "uPDZrjn47yWTacKlcZ4pXQ=="
-        }
-      },
-      "is_incremental": true,
-      "version": ""
-    },
-    {
-      "type": "ManagedReference",
-      "source_relative_path": "api/SIPSorcery.Net.SDP.yml",
-      "output": {
-        ".html": {
-          "relative_path": "api/SIPSorcery.Net.SDP.html",
-          "hash": "79H3S2dKcoOEW+wMR4LDCQ=="
-        }
-      },
-      "is_incremental": true,
-      "version": ""
-    },
-    {
-      "type": "ManagedReference",
-      "source_relative_path": "api/SIPSorcery.Net.SDPConnectionInformation.yml",
-      "output": {
-        ".html": {
-          "relative_path": "api/SIPSorcery.Net.SDPConnectionInformation.html",
-          "hash": "/9NN8CNG1nvdbSmdB0x5Nw=="
-        }
-      },
-      "is_incremental": true,
-      "version": ""
-    },
-    {
-      "type": "ManagedReference",
-      "source_relative_path": "api/SIPSorcery.Net.SDPMediaAnnouncement.yml",
-      "output": {
-        ".html": {
-          "relative_path": "api/SIPSorcery.Net.SDPMediaAnnouncement.html",
-          "hash": "dL5WrhG2ZhXNFxwJnf6NMg=="
-        }
-      },
-      "is_incremental": true,
-      "version": ""
-    },
-    {
-      "type": "ManagedReference",
-      "source_relative_path": "api/SIPSorcery.Net.SDPMediaFormat.yml",
-      "output": {
-        ".html": {
-          "relative_path": "api/SIPSorcery.Net.SDPMediaFormat.html",
-          "hash": "ImpJrPPVcuVb08lGqwyweA=="
-        }
-      },
-      "is_incremental": true,
-      "version": ""
-    },
-    {
-      "type": "ManagedReference",
-      "source_relative_path": "api/SIPSorcery.Net.SDPMediaFormatInfo.yml",
-      "output": {
-        ".html": {
-          "relative_path": "api/SIPSorcery.Net.SDPMediaFormatInfo.html",
-          "hash": "vpyuD1mbfM4UgueiopvM6w=="
-        }
-      },
-      "is_incremental": true,
-      "version": ""
-    },
-    {
-      "type": "ManagedReference",
-      "source_relative_path": "api/SIPSorcery.Net.SDPMediaFormatsEnum.yml",
-      "output": {
-        ".html": {
-          "relative_path": "api/SIPSorcery.Net.SDPMediaFormatsEnum.html",
-          "hash": "ra+kfe49DrnE0RWoF1uBog=="
-        }
-      },
-      "is_incremental": true,
-      "version": ""
-    },
-    {
-      "type": "ManagedReference",
-      "source_relative_path": "api/SIPSorcery.Net.SDPMediaTypes.yml",
-      "output": {
-        ".html": {
-          "relative_path": "api/SIPSorcery.Net.SDPMediaTypes.html",
-          "hash": "SeH2H3FXW+chX1lQpUIIBQ=="
-        }
-      },
-      "is_incremental": true,
-      "version": ""
-    },
-    {
-      "type": "ManagedReference",
-      "source_relative_path": "api/SIPSorcery.Net.SDPMediaTypesEnum.yml",
-      "output": {
-        ".html": {
-          "relative_path": "api/SIPSorcery.Net.SDPMediaTypesEnum.html",
-          "hash": "AU4tWN9dJ/+MAJTUdkrLmw=="
-        }
-      },
-      "is_incremental": true,
-      "version": ""
-    },
-    {
-      "type": "ManagedReference",
-      "source_relative_path": "api/SIPSorcery.Net.SDPNonStandardMediaFormatsEnum.yml",
-      "output": {
-        ".html": {
-          "relative_path": "api/SIPSorcery.Net.SDPNonStandardMediaFormatsEnum.html",
-          "hash": "OUOZB64bvL1le8oWXJK3Cw=="
-        }
-      },
-      "is_incremental": true,
-      "version": ""
-    },
-    {
-      "type": "ManagedReference",
-      "source_relative_path": "api/SIPSorcery.Net.SDPSecurityDescription.CryptoSuites.yml",
-      "output": {
-        ".html": {
-          "relative_path": "api/SIPSorcery.Net.SDPSecurityDescription.CryptoSuites.html",
-          "hash": "375wF6+2Em+WSQpF7fBwzw=="
-        }
-      },
-      "is_incremental": true,
-      "version": ""
-    },
-    {
-      "type": "ManagedReference",
-      "source_relative_path": "api/SIPSorcery.Net.SDPSecurityDescription.KeyParameter.yml",
-      "output": {
-        ".html": {
-          "relative_path": "api/SIPSorcery.Net.SDPSecurityDescription.KeyParameter.html",
-          "hash": "Ap7LaZqEvUBxS1pYefgH8w=="
-        }
-      },
-      "is_incremental": true,
-      "version": ""
-    },
-    {
-      "type": "ManagedReference",
-      "source_relative_path": "api/SIPSorcery.Net.SDPSecurityDescription.SessionParameter.FecTypes.yml",
-      "output": {
-        ".html": {
-          "relative_path": "api/SIPSorcery.Net.SDPSecurityDescription.SessionParameter.FecTypes.html",
-          "hash": "lh7QcFeipWoZ2rX+w4P7zA=="
-        }
-      },
-      "is_incremental": true,
-      "version": ""
-    },
-    {
-      "type": "ManagedReference",
-      "source_relative_path": "api/SIPSorcery.Net.SDPSecurityDescription.SessionParameter.SrtpSessionParams.yml",
-      "output": {
-        ".html": {
-          "relative_path": "api/SIPSorcery.Net.SDPSecurityDescription.SessionParameter.SrtpSessionParams.html",
-          "hash": "0AHhOjfFclAb3YOq0JPzig=="
-        }
-      },
-      "is_incremental": true,
-      "version": ""
-    },
-    {
-      "type": "ManagedReference",
-      "source_relative_path": "api/SIPSorcery.Net.SDPSecurityDescription.SessionParameter.yml",
-      "output": {
-        ".html": {
-          "relative_path": "api/SIPSorcery.Net.SDPSecurityDescription.SessionParameter.html",
-          "hash": "kifkLYbYayhStL60v19hzA=="
-        }
-      },
-      "is_incremental": true,
-      "version": ""
-    },
-    {
-      "type": "ManagedReference",
-      "source_relative_path": "api/SIPSorcery.Net.SDPSecurityDescription.yml",
-      "output": {
-        ".html": {
-          "relative_path": "api/SIPSorcery.Net.SDPSecurityDescription.html",
-          "hash": "ytOUHvugEGtQLBs2DpwoUw=="
-        }
-      },
-      "is_incremental": true,
-      "version": ""
-    },
-    {
-      "type": "ManagedReference",
-      "source_relative_path": "api/SIPSorcery.Net.STUNAddressAttribute.yml",
-      "output": {
-        ".html": {
-          "relative_path": "api/SIPSorcery.Net.STUNAddressAttribute.html",
-          "hash": "em434CtjNhSxGlEuBU75FA=="
-        }
-      },
-      "is_incremental": true,
-      "version": ""
-    },
-    {
-      "type": "ManagedReference",
-      "source_relative_path": "api/SIPSorcery.Net.STUNAttribute.yml",
-      "output": {
-        ".html": {
-          "relative_path": "api/SIPSorcery.Net.STUNAttribute.html",
-          "hash": "2qTIAh5yLb081JxHUWgAbA=="
-        }
-      },
-      "is_incremental": true,
-      "version": ""
-    },
-    {
-      "type": "ManagedReference",
-      "source_relative_path": "api/SIPSorcery.Net.STUNAttributeTypes.yml",
-      "output": {
-        ".html": {
-          "relative_path": "api/SIPSorcery.Net.STUNAttributeTypes.html",
-          "hash": "n5Zv6M5nvUOvxbdsv0LkNg=="
-        }
-      },
-      "is_incremental": true,
-      "version": ""
-    },
-    {
-      "type": "ManagedReference",
-      "source_relative_path": "api/SIPSorcery.Net.STUNAttributeTypesEnum.yml",
-      "output": {
-        ".html": {
-          "relative_path": "api/SIPSorcery.Net.STUNAttributeTypesEnum.html",
-          "hash": "amgK3H8VMgEarWQf1ME4yA=="
-        }
-      },
-      "is_incremental": true,
-      "version": ""
-    },
-    {
-      "type": "ManagedReference",
-      "source_relative_path": "api/SIPSorcery.Net.STUNChangeRequestAttribute.yml",
-      "output": {
-        ".html": {
-          "relative_path": "api/SIPSorcery.Net.STUNChangeRequestAttribute.html",
-          "hash": "DiHLkgkDG19TSG7jXSiphg=="
-        }
-      },
-      "is_incremental": true,
-      "version": ""
-    },
-    {
-      "type": "ManagedReference",
-      "source_relative_path": "api/SIPSorcery.Net.STUNClient.yml",
-      "output": {
-        ".html": {
-          "relative_path": "api/SIPSorcery.Net.STUNClient.html",
-          "hash": "zTmFGJFHrQkruxZFWyRyww=="
-        }
-      },
-      "is_incremental": true,
-      "version": ""
-    },
-    {
-      "type": "ManagedReference",
-      "source_relative_path": "api/SIPSorcery.Net.STUNHeader.yml",
-      "output": {
-        ".html": {
-          "relative_path": "api/SIPSorcery.Net.STUNHeader.html",
-          "hash": "XiGLZRiGJd4WEvcPLPLoag=="
-        }
-      },
-      "is_incremental": true,
-      "version": ""
-    },
-    {
-      "type": "ManagedReference",
-      "source_relative_path": "api/SIPSorcery.Net.STUNListener.yml",
-      "output": {
-        ".html": {
-          "relative_path": "api/SIPSorcery.Net.STUNListener.html",
-          "hash": "0V7Gv56LIWT15auaHFsDAw=="
-        }
-      },
-      "is_incremental": true,
-      "version": ""
-    },
-    {
-      "type": "ManagedReference",
-      "source_relative_path": "api/SIPSorcery.Net.STUNMessage.yml",
-      "output": {
-        ".html": {
-          "relative_path": "api/SIPSorcery.Net.STUNMessage.html",
-          "hash": "vxg10z8RlNpheGJxfj1Kag=="
-        }
-      },
-      "is_incremental": true,
-      "version": ""
-    },
-    {
-      "type": "ManagedReference",
-      "source_relative_path": "api/SIPSorcery.Net.STUNMessageReceived.yml",
-      "output": {
-        ".html": {
-          "relative_path": "api/SIPSorcery.Net.STUNMessageReceived.html",
-          "hash": "xRRzG7Q7N91VJ2oETllbJw=="
-        }
-      },
-      "is_incremental": true,
-      "version": ""
-    },
-    {
-      "type": "ManagedReference",
-      "source_relative_path": "api/SIPSorcery.Net.STUNMessageTypes.yml",
-      "output": {
-        ".html": {
-          "relative_path": "api/SIPSorcery.Net.STUNMessageTypes.html",
-          "hash": "9fg1iseCvpEVBd3RDhkzOw=="
-        }
-      },
-      "is_incremental": true,
-      "version": ""
-    },
-    {
-      "type": "ManagedReference",
-      "source_relative_path": "api/SIPSorcery.Net.STUNMessageTypesEnum.yml",
-      "output": {
-        ".html": {
-          "relative_path": "api/SIPSorcery.Net.STUNMessageTypesEnum.html",
-          "hash": "23ylQIM6jk3zLvLSk5wiGQ=="
-        }
-      },
-      "is_incremental": true,
-      "version": ""
-    },
-    {
-      "type": "ManagedReference",
-      "source_relative_path": "api/SIPSorcery.Net.STUNSendMessageDelegate.yml",
-      "output": {
-        ".html": {
-          "relative_path": "api/SIPSorcery.Net.STUNSendMessageDelegate.html",
-          "hash": "etziEg1tfXKC5NEbNRSTJQ=="
-        }
-      },
-      "is_incremental": true,
-      "version": ""
-    },
-    {
-      "type": "ManagedReference",
-      "source_relative_path": "api/SIPSorcery.Net.STUNServer.yml",
-      "output": {
-        ".html": {
-          "relative_path": "api/SIPSorcery.Net.STUNServer.html",
-          "hash": "yiGrp8ihVyfDJBTia2xLpQ=="
-        }
-      },
-      "is_incremental": true,
-      "version": ""
-    },
-    {
-      "type": "ManagedReference",
-      "source_relative_path": "api/SIPSorcery.Net.STUNServerRequestInTraceDelegate.yml",
-      "output": {
-        ".html": {
-          "relative_path": "api/SIPSorcery.Net.STUNServerRequestInTraceDelegate.html",
-          "hash": "gJv0HDnAwsiObzUkz3ISwQ=="
-        }
-      },
-      "is_incremental": true,
-      "version": ""
-    },
-    {
-      "type": "ManagedReference",
-      "source_relative_path": "api/SIPSorcery.Net.STUNServerResponseOutTraceDelegate.yml",
-      "output": {
-        ".html": {
-          "relative_path": "api/SIPSorcery.Net.STUNServerResponseOutTraceDelegate.html",
-          "hash": "5+66+XVMZ9cxVwXysgznLw=="
-        }
-      },
-      "is_incremental": true,
-      "version": ""
-    },
-    {
-      "type": "ManagedReference",
-      "source_relative_path": "api/SIPSorcery.Net.STUNv2AddressAttribute.yml",
-      "output": {
-        ".html": {
-          "relative_path": "api/SIPSorcery.Net.STUNv2AddressAttribute.html",
-          "hash": "pZDPLtPQ/XVGaBT3ctmiHw=="
-        }
-      },
-      "is_incremental": true,
-      "version": ""
-    },
-    {
-      "type": "ManagedReference",
-      "source_relative_path": "api/SIPSorcery.Net.STUNv2Attribute.yml",
-      "output": {
-        ".html": {
-          "relative_path": "api/SIPSorcery.Net.STUNv2Attribute.html",
-          "hash": "zel//y9jB0kbu5wLTfOUgw=="
-        }
-      },
-      "is_incremental": true,
-      "version": ""
-    },
-    {
-      "type": "ManagedReference",
-      "source_relative_path": "api/SIPSorcery.Net.STUNv2AttributeConstants.yml",
-      "output": {
-        ".html": {
-          "relative_path": "api/SIPSorcery.Net.STUNv2AttributeConstants.html",
-          "hash": "inEFqeaACzD6T4f5EMClrA=="
-        }
-      },
-      "is_incremental": true,
-      "version": ""
-    },
-    {
-      "type": "ManagedReference",
-      "source_relative_path": "api/SIPSorcery.Net.STUNv2AttributeTypes.yml",
-      "output": {
-        ".html": {
-          "relative_path": "api/SIPSorcery.Net.STUNv2AttributeTypes.html",
-          "hash": "KfvbODo3Q+NxViDQF7B1lw=="
-        }
-      },
-      "is_incremental": true,
-      "version": ""
-    },
-    {
-      "type": "ManagedReference",
-      "source_relative_path": "api/SIPSorcery.Net.STUNv2AttributeTypesEnum.yml",
-      "output": {
-        ".html": {
-          "relative_path": "api/SIPSorcery.Net.STUNv2AttributeTypesEnum.html",
-          "hash": "VuHv9jFTThRFZ1dVXXqbWQ=="
-        }
-      },
-      "is_incremental": true,
-      "version": ""
-    },
-    {
-      "type": "ManagedReference",
-      "source_relative_path": "api/SIPSorcery.Net.STUNv2ChangeRequestAttribute.yml",
-      "output": {
-        ".html": {
-          "relative_path": "api/SIPSorcery.Net.STUNv2ChangeRequestAttribute.html",
-          "hash": "B63DMFA7ppsFhm6Le13CxQ=="
-        }
-      },
-      "is_incremental": true,
-      "version": ""
-    },
-    {
-      "type": "ManagedReference",
-      "source_relative_path": "api/SIPSorcery.Net.STUNv2ClassTypesEnum.yml",
-      "output": {
-        ".html": {
-          "relative_path": "api/SIPSorcery.Net.STUNv2ClassTypesEnum.html",
-          "hash": "PaKqZnN3hy0RQ9G+I/cjzw=="
-        }
-      },
-      "is_incremental": true,
-      "version": ""
-    },
-    {
-      "type": "ManagedReference",
-      "source_relative_path": "api/SIPSorcery.Net.STUNv2ErrorCodeAttribute.yml",
-      "output": {
-        ".html": {
-          "relative_path": "api/SIPSorcery.Net.STUNv2ErrorCodeAttribute.html",
-          "hash": "ALhdfMsI4EWUWEWCRlaRlQ=="
-        }
-      },
-      "is_incremental": true,
-      "version": ""
-    },
-    {
-      "type": "ManagedReference",
-      "source_relative_path": "api/SIPSorcery.Net.STUNv2Header.yml",
-      "output": {
-        ".html": {
-          "relative_path": "api/SIPSorcery.Net.STUNv2Header.html",
-          "hash": "yc5J9i40zNWzqfV5hidPHA=="
-        }
-      },
-      "is_incremental": true,
-      "version": ""
-    },
-    {
-      "type": "ManagedReference",
-      "source_relative_path": "api/SIPSorcery.Net.STUNv2Message.yml",
-      "output": {
-        ".html": {
-          "relative_path": "api/SIPSorcery.Net.STUNv2Message.html",
-          "hash": "P0wRmrEgUnaWirzpJUcIyA=="
-        }
-      },
-      "is_incremental": true,
-      "version": ""
-    },
-    {
-      "type": "ManagedReference",
-      "source_relative_path": "api/SIPSorcery.Net.STUNv2MessageTypes.yml",
-      "output": {
-        ".html": {
-          "relative_path": "api/SIPSorcery.Net.STUNv2MessageTypes.html",
-          "hash": "jkA7uNkdfmfFY9jNt5QOpw=="
-        }
-      },
-      "is_incremental": true,
-      "version": ""
-    },
-    {
-      "type": "ManagedReference",
-      "source_relative_path": "api/SIPSorcery.Net.STUNv2MessageTypesEnum.yml",
-      "output": {
-        ".html": {
-          "relative_path": "api/SIPSorcery.Net.STUNv2MessageTypesEnum.html",
-          "hash": "JQY7VBkvGzNkq1dWxiicrw=="
-        }
-      },
-      "is_incremental": true,
-      "version": ""
-    },
-    {
-      "type": "ManagedReference",
-      "source_relative_path": "api/SIPSorcery.Net.STUNv2XORAddressAttribute.yml",
-      "output": {
-        ".html": {
-          "relative_path": "api/SIPSorcery.Net.STUNv2XORAddressAttribute.html",
-          "hash": "j38Td8EBmJtZuDTBSpmGDQ=="
-        }
-      },
-      "is_incremental": true,
-      "version": ""
-    },
-    {
-      "type": "ManagedReference",
-      "source_relative_path": "api/SIPSorcery.Net.TurnServer.yml",
-      "output": {
-        ".html": {
-          "relative_path": "api/SIPSorcery.Net.TurnServer.html",
-          "hash": "CiC23nSaQ52vQj7npIYEvw=="
-        }
-      },
-      "is_incremental": true,
-      "version": ""
-    },
-    {
-      "type": "ManagedReference",
-      "source_relative_path": "api/SIPSorcery.Net.Utility.yml",
-      "output": {
-        ".html": {
-          "relative_path": "api/SIPSorcery.Net.Utility.html",
-          "hash": "yMARZV7gZQF6csjudv21gQ=="
-        }
-      },
-      "is_incremental": true,
-      "version": ""
-    },
-    {
-      "type": "ManagedReference",
-      "source_relative_path": "api/SIPSorcery.Net.WebRtc.WebRtcPeer.yml",
-      "output": {
-        ".html": {
-          "relative_path": "api/SIPSorcery.Net.WebRtc.WebRtcPeer.html",
-          "hash": "qHaAasSF0yZ4FLMNuANwKQ=="
-        }
-      },
-      "is_incremental": true,
-      "version": ""
-    },
-    {
-      "type": "ManagedReference",
-      "source_relative_path": "api/SIPSorcery.Net.WebRtc.yml",
-      "output": {
-        ".html": {
-          "relative_path": "api/SIPSorcery.Net.WebRtc.html",
-          "hash": "AJQgkT8ef/qYgUqwWlSdtQ=="
-        }
-      },
-      "is_incremental": true,
-      "version": ""
-    },
-    {
-      "type": "ManagedReference",
-      "source_relative_path": "api/SIPSorcery.Net.yml",
-      "output": {
-        ".html": {
-          "relative_path": "api/SIPSorcery.Net.html",
-          "hash": "fF+42+LJJwJjxyEJEYSq2g=="
-        }
-      },
-      "is_incremental": false,
-      "version": ""
-    },
-    {
-      "type": "ManagedReference",
-      "source_relative_path": "api/SIPSorcery.SIP.App.BlindTransferDelegate.yml",
-      "output": {
-        ".html": {
-          "relative_path": "api/SIPSorcery.SIP.App.BlindTransferDelegate.html",
-          "hash": "U1fiGZ2ZeBtApuHSRdjnpg=="
-        }
-      },
-      "is_incremental": true,
-      "version": ""
-    },
-    {
-      "type": "ManagedReference",
-      "source_relative_path": "api/SIPSorcery.SIP.App.CRMHeaders.yml",
-      "output": {
-        ".html": {
-          "relative_path": "api/SIPSorcery.SIP.App.CRMHeaders.html",
-          "hash": "oS6uwtUZUcrq+q1lIKwPWg=="
-        }
-      },
-      "is_incremental": true,
-      "version": ""
-    },
-    {
-      "type": "ManagedReference",
-      "source_relative_path": "api/SIPSorcery.SIP.App.DialogueBridgeClosedDelegate.yml",
-      "output": {
-        ".html": {
-          "relative_path": "api/SIPSorcery.SIP.App.DialogueBridgeClosedDelegate.html",
-          "hash": "1O+WgAe9jQJA/kXAK/XzOw=="
-        }
-      },
-      "is_incremental": true,
-      "version": ""
-    },
-    {
-      "type": "ManagedReference",
-      "source_relative_path": "api/SIPSorcery.SIP.App.DialogueBridgeCreatedDelegate.yml",
-      "output": {
-        ".html": {
-          "relative_path": "api/SIPSorcery.SIP.App.DialogueBridgeCreatedDelegate.html",
-          "hash": "NK6zgSVHIAWyWhS51G8QQw=="
-        }
-      },
-      "is_incremental": true,
-      "version": ""
-    },
-    {
-      "type": "ManagedReference",
-      "source_relative_path": "api/SIPSorcery.SIP.App.GetSIPAccountDelegate.yml",
-      "output": {
-        ".html": {
-          "relative_path": "api/SIPSorcery.SIP.App.GetSIPAccountDelegate.html",
-          "hash": "G/XZFeVY3yaeeHRsVqspTQ=="
-        }
-      },
-      "is_incremental": true,
-      "version": ""
-    },
-    {
-      "type": "ManagedReference",
-      "source_relative_path": "api/SIPSorcery.SIP.App.GetSIPAccountsForOwnerDelegate.yml",
-      "output": {
-        ".html": {
-          "relative_path": "api/SIPSorcery.SIP.App.GetSIPAccountsForOwnerDelegate.html",
-          "hash": "pGQ3+yd4EgIjQIvFZuZFTQ=="
-        }
-      },
-      "is_incremental": true,
-      "version": ""
-    },
-    {
-      "type": "ManagedReference",
-      "source_relative_path": "api/SIPSorcery.SIP.App.GetSIPAccountsForUserDelegate.yml",
-      "output": {
-        ".html": {
-          "relative_path": "api/SIPSorcery.SIP.App.GetSIPAccountsForUserDelegate.html",
-          "hash": "G8RTBkhvOjkEXiDSeimBhQ=="
-        }
-      },
-      "is_incremental": true,
-      "version": ""
-    },
-    {
-      "type": "ManagedReference",
-      "source_relative_path": "api/SIPSorcery.SIP.App.IPAddressChangedDelegate.yml",
-      "output": {
-        ".html": {
-          "relative_path": "api/SIPSorcery.SIP.App.IPAddressChangedDelegate.html",
-          "hash": "vso+3UINXMtaa8LFxImqZg=="
-        }
-      },
-      "is_incremental": true,
-      "version": ""
-    },
-    {
-      "type": "ManagedReference",
-      "source_relative_path": "api/SIPSorcery.SIP.App.ISIPClientUserAgent.yml",
-      "output": {
-        ".html": {
-          "relative_path": "api/SIPSorcery.SIP.App.ISIPClientUserAgent.html",
-          "hash": "4wwSV9lB0PY5d0tHcd/Q0A=="
-        }
-      },
-      "is_incremental": true,
-      "version": ""
-    },
-    {
-      "type": "ManagedReference",
-      "source_relative_path": "api/SIPSorcery.SIP.App.ISIPServerUserAgent.yml",
-      "output": {
-        ".html": {
-          "relative_path": "api/SIPSorcery.SIP.App.ISIPServerUserAgent.html",
-          "hash": "ZsqCuQfm19hvUxLvBByv1w=="
-        }
-      },
-      "is_incremental": true,
-      "version": ""
-    },
-    {
-      "type": "ManagedReference",
-      "source_relative_path": "api/SIPSorcery.SIP.App.QueueNewCallDelegate.yml",
-      "output": {
-        ".html": {
-          "relative_path": "api/SIPSorcery.SIP.App.QueueNewCallDelegate.html",
-          "hash": "XZFlqCMAQiAmwGk81l0xCw=="
-        }
-      },
-      "is_incremental": true,
-      "version": ""
-    },
-    {
-      "type": "ManagedReference",
-      "source_relative_path": "api/SIPSorcery.SIP.App.RtccCustomerAccount.yml",
-      "output": {
-        ".html": {
-          "relative_path": "api/SIPSorcery.SIP.App.RtccCustomerAccount.html",
-          "hash": "g77X7mhWjsaIkOFXSMNnMg=="
-        }
-      },
-      "is_incremental": true,
-      "version": ""
-    },
-    {
-      "type": "ManagedReference",
-      "source_relative_path": "api/SIPSorcery.SIP.App.RtccGetBalanceDelegate.yml",
-      "output": {
-        ".html": {
-          "relative_path": "api/SIPSorcery.SIP.App.RtccGetBalanceDelegate.html",
-          "hash": "jeqH9Rsyb4NdQUEw49xXYw=="
-        }
-      },
-      "is_incremental": true,
-      "version": ""
-    },
-    {
-      "type": "ManagedReference",
-      "source_relative_path": "api/SIPSorcery.SIP.App.RtccGetCustomerDelegate.yml",
-      "output": {
-        ".html": {
-          "relative_path": "api/SIPSorcery.SIP.App.RtccGetCustomerDelegate.html",
-          "hash": "7N5PbLMUrwPY2qtkRn3Muw=="
-        }
-      },
-      "is_incremental": true,
-      "version": ""
-    },
-    {
-      "type": "ManagedReference",
-      "source_relative_path": "api/SIPSorcery.SIP.App.RtccGetRateDelegate.yml",
-      "output": {
-        ".html": {
-          "relative_path": "api/SIPSorcery.SIP.App.RtccGetRateDelegate.html",
-          "hash": "9LuBfdsz9opNfbuUTbM2MA=="
-        }
-      },
-      "is_incremental": true,
-      "version": ""
-    },
-    {
-      "type": "ManagedReference",
-      "source_relative_path": "api/SIPSorcery.SIP.App.RtccRate.yml",
-      "output": {
-        ".html": {
-          "relative_path": "api/SIPSorcery.SIP.App.RtccRate.html",
-          "hash": "2BDxnRjV1W92bw/c3mU0OA=="
-        }
-      },
-      "is_incremental": true,
-      "version": ""
-    },
-    {
-      "type": "ManagedReference",
-      "source_relative_path": "api/SIPSorcery.SIP.App.RtccReserveInitialCreditDelegate.yml",
-      "output": {
-        ".html": {
-          "relative_path": "api/SIPSorcery.SIP.App.RtccReserveInitialCreditDelegate.html",
-          "hash": "V05M4Hy3sSTbdMmEYQaeZg=="
-        }
-      },
-      "is_incremental": true,
-      "version": ""
-    },
-    {
-      "type": "ManagedReference",
-      "source_relative_path": "api/SIPSorcery.SIP.App.RtccUpdateCdrDelegate.yml",
-      "output": {
-        ".html": {
-          "relative_path": "api/SIPSorcery.SIP.App.RtccUpdateCdrDelegate.html",
-          "hash": "VBdYzPaq9B1Ma+h+2Sie7Q=="
-        }
-      },
-      "is_incremental": true,
-      "version": ""
-    },
-    {
-      "type": "ManagedReference",
-      "source_relative_path": "api/SIPSorcery.SIP.App.SIPAccount.yml",
-      "output": {
-        ".html": {
-          "relative_path": "api/SIPSorcery.SIP.App.SIPAccount.html",
-          "hash": "GCJqADO54Idafs4PBy9nTg=="
-        }
-      },
-      "is_incremental": true,
-      "version": ""
-    },
-    {
-      "type": "ManagedReference",
-      "source_relative_path": "api/SIPSorcery.SIP.App.SIPAssetGetPropertyByIdDelegate-1.yml",
-      "output": {
-        ".html": {
-          "relative_path": "api/SIPSorcery.SIP.App.SIPAssetGetPropertyByIdDelegate-1.html",
-          "hash": "VKczdgTtviUTg5zBvB3xmA=="
-        }
-      },
-      "is_incremental": true,
-      "version": ""
-    },
-    {
-      "type": "ManagedReference",
-      "source_relative_path": "api/SIPSorcery.SIP.App.SIPAuthenticateRequestDelegate.yml",
-      "output": {
-        ".html": {
-          "relative_path": "api/SIPSorcery.SIP.App.SIPAuthenticateRequestDelegate.html",
-          "hash": "LhLlemEYos6XiJaaZ2FZsw=="
-        }
-      },
-      "is_incremental": true,
-      "version": ""
-    },
-    {
-      "type": "ManagedReference",
-      "source_relative_path": "api/SIPSorcery.SIP.App.SIPB2BUserAgent.yml",
-      "output": {
-        ".html": {
-          "relative_path": "api/SIPSorcery.SIP.App.SIPB2BUserAgent.html",
-          "hash": "LDHKdYtJzCc5bcd+Hf51zg=="
-        }
-      },
-      "is_incremental": true,
-      "version": ""
-    },
-    {
-      "type": "ManagedReference",
-      "source_relative_path": "api/SIPSorcery.SIP.App.SIPCallDescriptor.yml",
-      "output": {
-        ".html": {
-          "relative_path": "api/SIPSorcery.SIP.App.SIPCallDescriptor.html",
-          "hash": "WnhBFxod9HJOGeo/JtWTNA=="
-        }
-      },
-      "is_incremental": true,
-      "version": ""
-    },
-    {
-      "type": "ManagedReference",
-      "source_relative_path": "api/SIPSorcery.SIP.App.SIPCallFailedDelegate.yml",
-      "output": {
-        ".html": {
-          "relative_path": "api/SIPSorcery.SIP.App.SIPCallFailedDelegate.html",
-          "hash": "m7aHts2Hfo5U/BWtbzfJsg=="
-        }
-      },
-      "is_incremental": true,
-      "version": ""
-    },
-    {
-      "type": "ManagedReference",
-      "source_relative_path": "api/SIPSorcery.SIP.App.SIPCallRedirectModesEnum.yml",
-      "output": {
-        ".html": {
-          "relative_path": "api/SIPSorcery.SIP.App.SIPCallRedirectModesEnum.html",
-          "hash": "+NZNAlaoKdpWQrjldJwung=="
-        }
-      },
-      "is_incremental": true,
-      "version": ""
-    },
-    {
-      "type": "ManagedReference",
-      "source_relative_path": "api/SIPSorcery.SIP.App.SIPCallResponseDelegate.yml",
-      "output": {
-        ".html": {
-          "relative_path": "api/SIPSorcery.SIP.App.SIPCallResponseDelegate.html",
-          "hash": "JYxZK3IX4wMQgkp+TqV0jA=="
-        }
-      },
-      "is_incremental": true,
-      "version": ""
-    },
-    {
-      "type": "ManagedReference",
-      "source_relative_path": "api/SIPSorcery.SIP.App.SIPClientUserAgent.yml",
-      "output": {
-        ".html": {
-          "relative_path": "api/SIPSorcery.SIP.App.SIPClientUserAgent.html",
-          "hash": "oJ/Htp/mRoR09hP1bmH4eA=="
-        }
-      },
-      "is_incremental": true,
-      "version": ""
-    },
-    {
-      "type": "ManagedReference",
-      "source_relative_path": "api/SIPSorcery.SIP.App.SIPDNSManager.yml",
-      "output": {
-        ".html": {
-          "relative_path": "api/SIPSorcery.SIP.App.SIPDNSManager.html",
-          "hash": "ZPIg5up49Cpy6IPQeNipTg=="
-        }
-      },
-      "is_incremental": true,
-      "version": ""
-    },
-    {
-      "type": "ManagedReference",
-      "source_relative_path": "api/SIPSorcery.SIP.App.SIPMonitorAuthenticationDelegate.yml",
-      "output": {
-        ".html": {
-          "relative_path": "api/SIPSorcery.SIP.App.SIPMonitorAuthenticationDelegate.html",
-          "hash": "KTVQh71GhZltiT/eJQtQgw=="
-        }
-      },
-      "is_incremental": true,
-      "version": ""
-    },
-    {
-      "type": "ManagedReference",
-      "source_relative_path": "api/SIPSorcery.SIP.App.SIPMonitorClientTypes.yml",
-      "output": {
-        ".html": {
-          "relative_path": "api/SIPSorcery.SIP.App.SIPMonitorClientTypes.html",
-          "hash": "RFXuKgLQhIKZgSDMFbh9Jw=="
-        }
-      },
-      "is_incremental": true,
-      "version": ""
-    },
-    {
-      "type": "ManagedReference",
-      "source_relative_path": "api/SIPSorcery.SIP.App.SIPMonitorClientTypesEnum.yml",
-      "output": {
-        ".html": {
-          "relative_path": "api/SIPSorcery.SIP.App.SIPMonitorClientTypesEnum.html",
-          "hash": "HBdY6k05sLsqRAx9TEwGWQ=="
-        }
-      },
-      "is_incremental": true,
-      "version": ""
-    },
-    {
-      "type": "ManagedReference",
-      "source_relative_path": "api/SIPSorcery.SIP.App.SIPMonitorConsoleEvent.yml",
-      "output": {
-        ".html": {
-          "relative_path": "api/SIPSorcery.SIP.App.SIPMonitorConsoleEvent.html",
-          "hash": "lcZkqxINP6HNnR/eYDENAg=="
-        }
-      },
-      "is_incremental": true,
-      "version": ""
-    },
-    {
-      "type": "ManagedReference",
-      "source_relative_path": "api/SIPSorcery.SIP.App.SIPMonitorEvent.yml",
-      "output": {
-        ".html": {
-          "relative_path": "api/SIPSorcery.SIP.App.SIPMonitorEvent.html",
-          "hash": "EOF168iZouuH+iyOXk2oBw=="
-        }
-      },
-      "is_incremental": true,
-      "version": ""
-    },
-    {
-      "type": "ManagedReference",
-      "source_relative_path": "api/SIPSorcery.SIP.App.SIPMonitorEventTypes.yml",
-      "output": {
-        ".html": {
-          "relative_path": "api/SIPSorcery.SIP.App.SIPMonitorEventTypes.html",
-          "hash": "sg9Raf2UM8NSG2OepZCJOQ=="
-        }
-      },
-      "is_incremental": true,
-      "version": ""
-    },
-    {
-      "type": "ManagedReference",
-      "source_relative_path": "api/SIPSorcery.SIP.App.SIPMonitorEventTypesEnum.yml",
-      "output": {
-        ".html": {
-          "relative_path": "api/SIPSorcery.SIP.App.SIPMonitorEventTypesEnum.html",
-          "hash": "BETAjqlApPMd9YvYE0EM6w=="
-        }
-      },
-      "is_incremental": true,
-      "version": ""
-    },
-    {
-      "type": "ManagedReference",
-      "source_relative_path": "api/SIPSorcery.SIP.App.SIPMonitorLogDelegate.yml",
-      "output": {
-        ".html": {
-          "relative_path": "api/SIPSorcery.SIP.App.SIPMonitorLogDelegate.html",
-          "hash": "wFzP3xnbbvGArMhX7al7gQ=="
-        }
-      },
-      "is_incremental": true,
-      "version": ""
-    },
-    {
-      "type": "ManagedReference",
-      "source_relative_path": "api/SIPSorcery.SIP.App.SIPMonitorMachineEvent.yml",
-      "output": {
-        ".html": {
-          "relative_path": "api/SIPSorcery.SIP.App.SIPMonitorMachineEvent.html",
-          "hash": "6tir7qJReNMNKp+CDRVs+Q=="
-        }
-      },
-      "is_incremental": true,
-      "version": ""
-    },
-    {
-      "type": "ManagedReference",
-      "source_relative_path": "api/SIPSorcery.SIP.App.SIPMonitorMachineEventTypes.yml",
-      "output": {
-        ".html": {
-          "relative_path": "api/SIPSorcery.SIP.App.SIPMonitorMachineEventTypes.html",
-          "hash": "Tkw8BrrKP3uWnQ50GbUCIA=="
-        }
-      },
-      "is_incremental": true,
-      "version": ""
-    },
-    {
-      "type": "ManagedReference",
-      "source_relative_path": "api/SIPSorcery.SIP.App.SIPMonitorMachineEventTypesEnum.yml",
-      "output": {
-        ".html": {
-          "relative_path": "api/SIPSorcery.SIP.App.SIPMonitorMachineEventTypesEnum.html",
-          "hash": "xbdSwSmKvfsz9fX4CZqURQ=="
-        }
-      },
-      "is_incremental": true,
-      "version": ""
-    },
-    {
-      "type": "ManagedReference",
-      "source_relative_path": "api/SIPSorcery.SIP.App.SIPMonitorMachineLogDelegate.yml",
-      "output": {
-        ".html": {
-          "relative_path": "api/SIPSorcery.SIP.App.SIPMonitorMachineLogDelegate.html",
-          "hash": "1jIpt8WdN0k1k4ZX3iDGyg=="
-        }
-      },
-      "is_incremental": true,
-      "version": ""
-    },
-    {
-      "type": "ManagedReference",
-      "source_relative_path": "api/SIPSorcery.SIP.App.SIPMonitorServerTypes.yml",
-      "output": {
-        ".html": {
-          "relative_path": "api/SIPSorcery.SIP.App.SIPMonitorServerTypes.html",
-          "hash": "OYrYGjsGKxRVFahIfDLCUw=="
-        }
-      },
-      "is_incremental": true,
-      "version": ""
-    },
-    {
-      "type": "ManagedReference",
-      "source_relative_path": "api/SIPSorcery.SIP.App.SIPMonitorServerTypesEnum.yml",
-      "output": {
-        ".html": {
-          "relative_path": "api/SIPSorcery.SIP.App.SIPMonitorServerTypesEnum.html",
-          "hash": "c58bAjU+qC/tVnmgF5Xr5g=="
-        }
-      },
-      "is_incremental": true,
-      "version": ""
-    },
-    {
-      "type": "ManagedReference",
-      "source_relative_path": "api/SIPSorcery.SIP.App.SIPNonInviteClientUserAgent.yml",
-      "output": {
-        ".html": {
-          "relative_path": "api/SIPSorcery.SIP.App.SIPNonInviteClientUserAgent.html",
-          "hash": "1I+fXLf0iq9raJHuZcqOLw=="
-        }
-      },
-      "is_incremental": true,
-      "version": ""
-    },
-    {
-      "type": "ManagedReference",
-      "source_relative_path": "api/SIPSorcery.SIP.App.SIPNonInviteServerUserAgent.yml",
-      "output": {
-        ".html": {
-          "relative_path": "api/SIPSorcery.SIP.App.SIPNonInviteServerUserAgent.html",
-          "hash": "Z0J37GsEbitoNYPLPvf+3w=="
-        }
-      },
-      "is_incremental": true,
-      "version": ""
-    },
-    {
-      "type": "ManagedReference",
-      "source_relative_path": "api/SIPSorcery.SIP.App.SIPNotifierClient-1.yml",
-      "output": {
-        ".html": {
-          "relative_path": "api/SIPSorcery.SIP.App.SIPNotifierClient-1.html",
-          "hash": "n7Vl4j/RaThqDAUnjMwBug=="
-        }
-      },
-      "is_incremental": true,
-      "version": ""
-    },
-    {
-      "type": "ManagedReference",
-      "source_relative_path": "api/SIPSorcery.SIP.App.SIPPacketMangler.yml",
-      "output": {
-        ".html": {
-          "relative_path": "api/SIPSorcery.SIP.App.SIPPacketMangler.html",
-          "hash": "BkKsQ7SHDW+YZXEOP/Z0sA=="
-        }
-      },
-      "is_incremental": true,
-      "version": ""
-    },
-    {
-      "type": "ManagedReference",
-      "source_relative_path": "api/SIPSorcery.SIP.App.SIPRegistrarBindingsCountDelegate.yml",
-      "output": {
-        ".html": {
-          "relative_path": "api/SIPSorcery.SIP.App.SIPRegistrarBindingsCountDelegate.html",
-          "hash": "WZWQnlZKFXGQCvNhjXjFvA=="
-        }
-      },
-      "is_incremental": true,
-      "version": ""
-    },
-    {
-      "type": "ManagedReference",
-      "source_relative_path": "api/SIPSorcery.SIP.App.SIPRegistrationUserAgent.yml",
-      "output": {
-        ".html": {
-          "relative_path": "api/SIPSorcery.SIP.App.SIPRegistrationUserAgent.html",
-          "hash": "hx5r5slEfGcAGUkRBEQLHA=="
-        }
-      },
-      "is_incremental": true,
-      "version": ""
-    },
-    {
-      "type": "ManagedReference",
-      "source_relative_path": "api/SIPSorcery.SIP.App.SIPRequestAuthenticator.yml",
-      "output": {
-        ".html": {
-          "relative_path": "api/SIPSorcery.SIP.App.SIPRequestAuthenticator.html",
-          "hash": "nrIo2QYzfwrmLOL5uHmYCA=="
-        }
-      },
-      "is_incremental": true,
-      "version": ""
-    },
-    {
-      "type": "ManagedReference",
-      "source_relative_path": "api/SIPSorcery.SIP.App.SIPServerUserAgent.yml",
-      "output": {
-        ".html": {
-          "relative_path": "api/SIPSorcery.SIP.App.SIPServerUserAgent.html",
-          "hash": "B6MXabfHEw1tmh6dPnvoXg=="
-        }
-      },
-      "is_incremental": true,
-      "version": ""
-    },
-    {
-      "type": "ManagedReference",
-      "source_relative_path": "api/SIPSorcery.SIP.App.SIPTransferServerUserAgent.yml",
-      "output": {
-        ".html": {
-          "relative_path": "api/SIPSorcery.SIP.App.SIPTransferServerUserAgent.html",
-          "hash": "vCbrwgmn+gTM9ftfx1e3Iw=="
-        }
-      },
-      "is_incremental": true,
-      "version": ""
-    },
-    {
-      "type": "ManagedReference",
-      "source_relative_path": "api/SIPSorcery.SIP.App.SIPUASDelegate.yml",
-      "output": {
-        ".html": {
-          "relative_path": "api/SIPSorcery.SIP.App.SIPUASDelegate.html",
-          "hash": "/fx41bhrCXe2PZ0tWHhwUQ=="
-        }
-      },
-      "is_incremental": true,
-      "version": ""
-    },
-    {
-      "type": "ManagedReference",
-      "source_relative_path": "api/SIPSorcery.SIP.App.SIPUASStateChangedDelegate.yml",
-      "output": {
-        ".html": {
-          "relative_path": "api/SIPSorcery.SIP.App.SIPUASStateChangedDelegate.html",
-          "hash": "CVINuP2VP7pwwEB/81t3xQ=="
-        }
-      },
-      "is_incremental": true,
-      "version": ""
-    },
-    {
-      "type": "ManagedReference",
-      "source_relative_path": "api/SIPSorcery.SIP.App.SIPUserAgent.yml",
-      "output": {
-        ".html": {
-          "relative_path": "api/SIPSorcery.SIP.App.SIPUserAgent.html",
-          "hash": "Gi/Z61ceBCpMr3LDqG0UwA=="
-        }
-      },
-      "is_incremental": true,
-      "version": ""
-    },
-    {
-      "type": "ManagedReference",
-      "source_relative_path": "api/SIPSorcery.SIP.App.yml",
-      "output": {
-        ".html": {
-          "relative_path": "api/SIPSorcery.SIP.App.html",
-          "hash": "Iq5TjBQCgmbB1qaNnrbF6Q=="
-        }
-      },
-      "is_incremental": true,
-      "version": ""
-    },
-    {
-      "type": "ManagedReference",
-      "source_relative_path": "api/SIPSorcery.SIP.AuthHeaders.yml",
-      "output": {
-        ".html": {
-          "relative_path": "api/SIPSorcery.SIP.AuthHeaders.html",
-          "hash": "VohcC8/UP7+JsRmUNAStNg=="
-        }
-      },
-      "is_incremental": true,
-      "version": ""
-    },
-    {
-      "type": "ManagedReference",
-      "source_relative_path": "api/SIPSorcery.SIP.CDRReadyDelegate.yml",
-      "output": {
-        ".html": {
-          "relative_path": "api/SIPSorcery.SIP.CDRReadyDelegate.html",
-          "hash": "gHjTnPE//EiLZYBXyXeatw=="
-        }
-      },
-      "is_incremental": true,
-      "version": ""
-    },
-    {
-      "type": "ManagedReference",
-      "source_relative_path": "api/SIPSorcery.SIP.CallProperties.yml",
-      "output": {
-        ".html": {
-          "relative_path": "api/SIPSorcery.SIP.CallProperties.html",
-          "hash": "Lc+UVIlpzNGTY9LZCgP+xg=="
-        }
-      },
-      "is_incremental": true,
-      "version": ""
-    },
-    {
-      "type": "ManagedReference",
-      "source_relative_path": "api/SIPSorcery.SIP.HTTPDigest.yml",
-      "output": {
-        ".html": {
-          "relative_path": "api/SIPSorcery.SIP.HTTPDigest.html",
-          "hash": "GutsFWo4PvBh3V20apNEjQ=="
-        }
-      },
-      "is_incremental": true,
-      "version": ""
-    },
-    {
-      "type": "ManagedReference",
-      "source_relative_path": "api/SIPSorcery.SIP.ResolveSIPEndPointDelegate.yml",
-      "output": {
-        ".html": {
-          "relative_path": "api/SIPSorcery.SIP.ResolveSIPEndPointDelegate.html",
-          "hash": "Ere8y4+1tekTOu6aax3OOg=="
-        }
-      },
-      "is_incremental": true,
-      "version": ""
-    },
-    {
-      "type": "ManagedReference",
-      "source_relative_path": "api/SIPSorcery.SIP.SIPAuthenticationHeader.yml",
-      "output": {
-        ".html": {
-          "relative_path": "api/SIPSorcery.SIP.SIPAuthenticationHeader.html",
-          "hash": "NFkDKWYRBvPSW7ULPBcwEQ=="
-        }
-      },
-      "is_incremental": true,
-      "version": ""
-    },
-    {
-      "type": "ManagedReference",
-      "source_relative_path": "api/SIPSorcery.SIP.SIPAuthorisationDigest.yml",
-      "output": {
-        ".html": {
-          "relative_path": "api/SIPSorcery.SIP.SIPAuthorisationDigest.html",
-          "hash": "K7ueiLNFUNOVcPMzqoNxBQ=="
-        }
-      },
-      "is_incremental": true,
-      "version": ""
-    },
-    {
-      "type": "ManagedReference",
-      "source_relative_path": "api/SIPSorcery.SIP.SIPAuthorisationHeadersEnum.yml",
-      "output": {
-        ".html": {
-          "relative_path": "api/SIPSorcery.SIP.SIPAuthorisationHeadersEnum.html",
-          "hash": "KnWkovN7tgxWO+4hT84a9A=="
-        }
-      },
-      "is_incremental": true,
-      "version": ""
-    },
-    {
-      "type": "ManagedReference",
-      "source_relative_path": "api/SIPSorcery.SIP.SIPCDR.yml",
-      "output": {
-        ".html": {
-          "relative_path": "api/SIPSorcery.SIP.SIPCDR.html",
-          "hash": "Cwk3yupRVfv+Eprwje+gaA=="
-        }
-      },
-      "is_incremental": true,
-      "version": ""
-    },
-    {
-      "type": "ManagedReference",
-      "source_relative_path": "api/SIPSorcery.SIP.SIPCallDirection.yml",
-      "output": {
-        ".html": {
-          "relative_path": "api/SIPSorcery.SIP.SIPCallDirection.html",
-          "hash": "XszzwzfBwXCysK04y84SwA=="
-        }
-      },
-      "is_incremental": true,
-      "version": ""
-    },
-    {
-      "type": "ManagedReference",
-      "source_relative_path": "api/SIPSorcery.SIP.SIPCancelTransaction.yml",
-      "output": {
-        ".html": {
-          "relative_path": "api/SIPSorcery.SIP.SIPCancelTransaction.html",
-          "hash": "Djaw7VjK8iNOK+0tUVVPnQ=="
-        }
-      },
-      "is_incremental": true,
-      "version": ""
-    },
-    {
-      "type": "ManagedReference",
-      "source_relative_path": "api/SIPSorcery.SIP.SIPChannel.yml",
-      "output": {
-        ".html": {
-          "relative_path": "api/SIPSorcery.SIP.SIPChannel.html",
-          "hash": "GYcKXxKl3CGjR5Zx8RfxYQ=="
-        }
-      },
-      "is_incremental": false,
-      "version": ""
-    },
-    {
-      "type": "ManagedReference",
-      "source_relative_path": "api/SIPSorcery.SIP.SIPConstants.yml",
-      "output": {
-        ".html": {
-          "relative_path": "api/SIPSorcery.SIP.SIPConstants.html",
-          "hash": "9J5nxhpdMZesmcL2Gnyr5w=="
-        }
-      },
-      "is_incremental": true,
-      "version": ""
-    },
-    {
-      "type": "ManagedReference",
-      "source_relative_path": "api/SIPSorcery.SIP.SIPContactHeader.yml",
-      "output": {
-        ".html": {
-          "relative_path": "api/SIPSorcery.SIP.SIPContactHeader.html",
-          "hash": "4+nEvKEm5oJeiATfMG3Cmg=="
-        }
-      },
-      "is_incremental": true,
-      "version": ""
-    },
-    {
-      "type": "ManagedReference",
-      "source_relative_path": "api/SIPSorcery.SIP.SIPDNSConstants.yml",
-      "output": {
-        ".html": {
-          "relative_path": "api/SIPSorcery.SIP.SIPDNSConstants.html",
-          "hash": "9yav3v1eDJhOJE+szVS/mQ=="
-        }
-      },
-      "is_incremental": true,
-      "version": ""
-    },
-    {
-      "type": "ManagedReference",
-      "source_relative_path": "api/SIPSorcery.SIP.SIPDNSLookupEndPoint.yml",
-      "output": {
-        ".html": {
-          "relative_path": "api/SIPSorcery.SIP.SIPDNSLookupEndPoint.html",
-          "hash": "x2eHvzRdgVTy4gbOrpnOLw=="
-        }
-      },
-      "is_incremental": true,
-      "version": ""
-    },
-    {
-      "type": "ManagedReference",
-      "source_relative_path": "api/SIPSorcery.SIP.SIPDNSLookupResult.yml",
-      "output": {
-        ".html": {
-          "relative_path": "api/SIPSorcery.SIP.SIPDNSLookupResult.html",
-          "hash": "TEoANendhBDofDln0cq6IA=="
-        }
-      },
-      "is_incremental": true,
-      "version": ""
-    },
-    {
-      "type": "ManagedReference",
-      "source_relative_path": "api/SIPSorcery.SIP.SIPDNSServiceResult.yml",
-      "output": {
-        ".html": {
-          "relative_path": "api/SIPSorcery.SIP.SIPDNSServiceResult.html",
-          "hash": "+/kJwfe7eRtjJZn22l1f/g=="
-        }
-      },
-      "is_incremental": true,
-      "version": ""
-    },
-    {
-      "type": "ManagedReference",
-      "source_relative_path": "api/SIPSorcery.SIP.SIPDialogue.yml",
-      "output": {
-        ".html": {
-          "relative_path": "api/SIPSorcery.SIP.SIPDialogue.html",
-          "hash": "NhE4mWG2C9pix6HazejPdw=="
-        }
-      },
-      "is_incremental": true,
-      "version": ""
-    },
-    {
-      "type": "ManagedReference",
-      "source_relative_path": "api/SIPSorcery.SIP.SIPDialogueStateEnum.yml",
-      "output": {
-        ".html": {
-          "relative_path": "api/SIPSorcery.SIP.SIPDialogueStateEnum.html",
-          "hash": "4FRqBphT+1i8NXkx8OQGug=="
-        }
-      },
-      "is_incremental": true,
-      "version": ""
-    },
-    {
-      "type": "ManagedReference",
-      "source_relative_path": "api/SIPSorcery.SIP.SIPDialogueTransferModesEnum.yml",
-      "output": {
-        ".html": {
-          "relative_path": "api/SIPSorcery.SIP.SIPDialogueTransferModesEnum.html",
-          "hash": "K2BsDyUAi8rPcVq8sZbCFg=="
-        }
-      },
-      "is_incremental": true,
-      "version": ""
-    },
-    {
-      "type": "ManagedReference",
-      "source_relative_path": "api/SIPSorcery.SIP.SIPEndPoint.yml",
-      "output": {
-        ".html": {
-          "relative_path": "api/SIPSorcery.SIP.SIPEndPoint.html",
-          "hash": "sIRfmEBamGlUm3bZf6TZ7g=="
-        }
-      },
-      "is_incremental": true,
-      "version": ""
-    },
-    {
-      "type": "ManagedReference",
-      "source_relative_path": "api/SIPSorcery.SIP.SIPEscape.yml",
-      "output": {
-        ".html": {
-          "relative_path": "api/SIPSorcery.SIP.SIPEscape.html",
-          "hash": "gKHE6SkjkJZo48qNfRlUmQ=="
-        }
-      },
-      "is_incremental": true,
-      "version": ""
-    },
-    {
-      "type": "ManagedReference",
-      "source_relative_path": "api/SIPSorcery.SIP.SIPEvent.yml",
-      "output": {
-        ".html": {
-          "relative_path": "api/SIPSorcery.SIP.SIPEvent.html",
-          "hash": "1X15XcvBs/0NaHJu/qOlaw=="
-        }
-      },
-      "is_incremental": true,
-      "version": ""
-    },
-    {
-      "type": "ManagedReference",
-      "source_relative_path": "api/SIPSorcery.SIP.SIPEventConsts.yml",
-      "output": {
-        ".html": {
-          "relative_path": "api/SIPSorcery.SIP.SIPEventConsts.html",
-          "hash": "ApDc718ojo3Vab3xsu9SdQ=="
-        }
-      },
-      "is_incremental": true,
-      "version": ""
-    },
-    {
-      "type": "ManagedReference",
-      "source_relative_path": "api/SIPSorcery.SIP.SIPEventDialog.yml",
-      "output": {
-        ".html": {
-          "relative_path": "api/SIPSorcery.SIP.SIPEventDialog.html",
-          "hash": "Qkr2bBPF9LMSTLzBBng0kw=="
-        }
-      },
-      "is_incremental": true,
-      "version": ""
-    },
-    {
-      "type": "ManagedReference",
-      "source_relative_path": "api/SIPSorcery.SIP.SIPEventDialogDirectionEnum.yml",
-      "output": {
-        ".html": {
-          "relative_path": "api/SIPSorcery.SIP.SIPEventDialogDirectionEnum.html",
-          "hash": "H1bmzSTKLxW2l1ZxkyWKDw=="
-        }
-      },
-      "is_incremental": true,
-      "version": ""
-    },
-    {
-      "type": "ManagedReference",
-      "source_relative_path": "api/SIPSorcery.SIP.SIPEventDialogInfo.yml",
-      "output": {
-        ".html": {
-          "relative_path": "api/SIPSorcery.SIP.SIPEventDialogInfo.html",
-          "hash": "fpdDA0XPfYVfdBlH09XPuA=="
-        }
-      },
-      "is_incremental": true,
-      "version": ""
-    },
-    {
-      "type": "ManagedReference",
-      "source_relative_path": "api/SIPSorcery.SIP.SIPEventDialogInfoStateEnum.yml",
-      "output": {
-        ".html": {
-          "relative_path": "api/SIPSorcery.SIP.SIPEventDialogInfoStateEnum.html",
-          "hash": "Ozx+Q+xjhy7asZvysNlm1w=="
-        }
-      },
-      "is_incremental": true,
-      "version": ""
-    },
-    {
-      "type": "ManagedReference",
-      "source_relative_path": "api/SIPSorcery.SIP.SIPEventDialogParticipant.yml",
-      "output": {
-        ".html": {
-          "relative_path": "api/SIPSorcery.SIP.SIPEventDialogParticipant.html",
-          "hash": "c9i4Rn8sgAkjfgzZGVtBxg=="
-        }
-      },
-      "is_incremental": true,
-      "version": ""
-    },
-    {
-      "type": "ManagedReference",
-      "source_relative_path": "api/SIPSorcery.SIP.SIPEventDialogStateEvent.yml",
-      "output": {
-        ".html": {
-          "relative_path": "api/SIPSorcery.SIP.SIPEventDialogStateEvent.html",
-          "hash": "F8DoQeiN5qPUYYPM1dBwhA=="
-        }
-      },
-      "is_incremental": true,
-      "version": ""
-    },
-    {
-      "type": "ManagedReference",
-      "source_relative_path": "api/SIPSorcery.SIP.SIPEventFilters.yml",
-      "output": {
-        ".html": {
-          "relative_path": "api/SIPSorcery.SIP.SIPEventFilters.html",
-          "hash": "fLhqC7ryWGDPBwBSp6t9ow=="
-        }
-      },
-      "is_incremental": true,
-      "version": ""
-    },
-    {
-      "type": "ManagedReference",
-      "source_relative_path": "api/SIPSorcery.SIP.SIPEventPackage.yml",
-      "output": {
-        ".html": {
-          "relative_path": "api/SIPSorcery.SIP.SIPEventPackage.html",
-          "hash": "8PWK+XIYhrcxKQFamKp/2g=="
-        }
-      },
-      "is_incremental": true,
-      "version": ""
-    },
-    {
-      "type": "ManagedReference",
-      "source_relative_path": "api/SIPSorcery.SIP.SIPEventPresence.yml",
-      "output": {
-        ".html": {
-          "relative_path": "api/SIPSorcery.SIP.SIPEventPresence.html",
-          "hash": "SyaNeOaeO+WwjuDsJz7K9Q=="
-        }
-      },
-      "is_incremental": true,
-      "version": ""
-    },
-    {
-      "type": "ManagedReference",
-      "source_relative_path": "api/SIPSorcery.SIP.SIPEventPresenceStateEnum.yml",
-      "output": {
-        ".html": {
-          "relative_path": "api/SIPSorcery.SIP.SIPEventPresenceStateEnum.html",
-          "hash": "2GyThP5VvFD6qQpxz/DF1g=="
-        }
-      },
-      "is_incremental": true,
-      "version": ""
-    },
-    {
-      "type": "ManagedReference",
-      "source_relative_path": "api/SIPSorcery.SIP.SIPEventPresenceTuple.yml",
-      "output": {
-        ".html": {
-          "relative_path": "api/SIPSorcery.SIP.SIPEventPresenceTuple.html",
-          "hash": "IOuOMGyOL6EDjxpRmwBhmQ=="
-        }
-      },
-      "is_incremental": true,
-      "version": ""
-    },
-    {
-      "type": "ManagedReference",
-      "source_relative_path": "api/SIPSorcery.SIP.SIPExtensionHeaders.yml",
-      "output": {
-        ".html": {
-          "relative_path": "api/SIPSorcery.SIP.SIPExtensionHeaders.html",
-          "hash": "IX+Hzli4e6sQI6wA7QLsnQ=="
-        }
-      },
-      "is_incremental": true,
-      "version": ""
-    },
-    {
-      "type": "ManagedReference",
-      "source_relative_path": "api/SIPSorcery.SIP.SIPExtensions.yml",
-      "output": {
-        ".html": {
-          "relative_path": "api/SIPSorcery.SIP.SIPExtensions.html",
-          "hash": "lFOfPkan8HTjJ350qERBvA=="
-        }
-      },
-      "is_incremental": true,
-      "version": ""
-    },
-    {
-      "type": "ManagedReference",
-      "source_relative_path": "api/SIPSorcery.SIP.SIPFromHeader.yml",
-      "output": {
-        ".html": {
-          "relative_path": "api/SIPSorcery.SIP.SIPFromHeader.html",
-          "hash": "+HCdY8q45DWvQEQ4g1j3TA=="
-        }
-      },
-      "is_incremental": true,
-      "version": ""
-    },
-    {
-      "type": "ManagedReference",
-      "source_relative_path": "api/SIPSorcery.SIP.SIPHeader.yml",
-      "output": {
-        ".html": {
-          "relative_path": "api/SIPSorcery.SIP.SIPHeader.html",
-          "hash": "USpXnVBVdL2W8WWBOgbElw=="
-        }
-      },
-      "is_incremental": true,
-      "version": ""
-    },
-    {
-      "type": "ManagedReference",
-      "source_relative_path": "api/SIPSorcery.SIP.SIPHeaderAncillary.yml",
-      "output": {
-        ".html": {
-          "relative_path": "api/SIPSorcery.SIP.SIPHeaderAncillary.html",
-          "hash": "pb7jjVWsLgJMpHYRlPddJA=="
-        }
-      },
-      "is_incremental": true,
-      "version": ""
-    },
-    {
-      "type": "ManagedReference",
-      "source_relative_path": "api/SIPSorcery.SIP.SIPHeaders.yml",
-      "output": {
-        ".html": {
-          "relative_path": "api/SIPSorcery.SIP.SIPHeaders.html",
-          "hash": "l8kc0r1qLR5QpjCeYS3MwA=="
-        }
-      },
-      "is_incremental": true,
-      "version": ""
-    },
-    {
-      "type": "ManagedReference",
-      "source_relative_path": "api/SIPSorcery.SIP.SIPMIMETypes.yml",
-      "output": {
-        ".html": {
-          "relative_path": "api/SIPSorcery.SIP.SIPMIMETypes.html",
-          "hash": "jEhm9b/E+7X5U5F92zpz/w=="
-        }
-      },
-      "is_incremental": true,
-      "version": ""
-    },
-    {
-      "type": "ManagedReference",
-      "source_relative_path": "api/SIPSorcery.SIP.SIPMessageBase.yml",
-      "output": {
-        ".html": {
-          "relative_path": "api/SIPSorcery.SIP.SIPMessageBase.html",
-          "hash": "D1ZBAyAfmOGZe0iD/kMbRg=="
-        }
-      },
-      "is_incremental": true,
-      "version": ""
-    },
-    {
-      "type": "ManagedReference",
-      "source_relative_path": "api/SIPSorcery.SIP.SIPMessageBuffer.yml",
-      "output": {
-        ".html": {
-          "relative_path": "api/SIPSorcery.SIP.SIPMessageBuffer.html",
-          "hash": "m7gBRDT0jR1BC6SMLZ+3WA=="
-        }
-      },
-      "is_incremental": true,
-      "version": ""
-    },
-    {
-      "type": "ManagedReference",
-      "source_relative_path": "api/SIPSorcery.SIP.SIPMessageReceivedDelegate.yml",
-      "output": {
-        ".html": {
-          "relative_path": "api/SIPSorcery.SIP.SIPMessageReceivedDelegate.html",
-          "hash": "bvC6axsd+U4TSkjoT20zVQ=="
-        }
-      },
-      "is_incremental": true,
-      "version": ""
-    },
-    {
-      "type": "ManagedReference",
-      "source_relative_path": "api/SIPSorcery.SIP.SIPMessageSentDelegate.yml",
-      "output": {
-        ".html": {
-          "relative_path": "api/SIPSorcery.SIP.SIPMessageSentDelegate.html",
-          "hash": "juoaCNqUljoykH0jWcTlhA=="
-        }
-      },
-      "is_incremental": true,
-      "version": ""
-    },
-    {
-      "type": "ManagedReference",
-      "source_relative_path": "api/SIPSorcery.SIP.SIPMessageTypesEnum.yml",
-      "output": {
-        ".html": {
-          "relative_path": "api/SIPSorcery.SIP.SIPMessageTypesEnum.html",
-          "hash": "svn81W8hRkK5tvrSEYoKHA=="
-        }
-      },
-      "is_incremental": true,
-      "version": ""
-    },
-    {
-      "type": "ManagedReference",
-      "source_relative_path": "api/SIPSorcery.SIP.SIPMethods.yml",
-      "output": {
-        ".html": {
-          "relative_path": "api/SIPSorcery.SIP.SIPMethods.html",
-          "hash": "1P0QqHPG1SYGO9qFqdMoSA=="
-        }
-      },
-      "is_incremental": true,
-      "version": ""
-    },
-    {
-      "type": "ManagedReference",
-      "source_relative_path": "api/SIPSorcery.SIP.SIPMethodsEnum.yml",
-      "output": {
-        ".html": {
-          "relative_path": "api/SIPSorcery.SIP.SIPMethodsEnum.html",
-          "hash": "nVaOG9u9SNwR+Ok7hHMkmw=="
-        }
-      },
-      "is_incremental": true,
-      "version": ""
-    },
-    {
-      "type": "ManagedReference",
-      "source_relative_path": "api/SIPSorcery.SIP.SIPNonInviteTransaction.yml",
-      "output": {
-        ".html": {
-          "relative_path": "api/SIPSorcery.SIP.SIPNonInviteTransaction.html",
-          "hash": "3TxWYXUfbf6XETp56qDEHg=="
-        }
-      },
-      "is_incremental": true,
-      "version": ""
-    },
-    {
-      "type": "ManagedReference",
-      "source_relative_path": "api/SIPSorcery.SIP.SIPParameterlessURI.yml",
-      "output": {
-        ".html": {
-          "relative_path": "api/SIPSorcery.SIP.SIPParameterlessURI.html",
-          "hash": "tRmPDSc8FE431++aBB0e8w=="
-        }
-      },
-      "is_incremental": true,
-      "version": ""
-    },
-    {
-      "type": "ManagedReference",
-      "source_relative_path": "api/SIPSorcery.SIP.SIPParameters.yml",
-      "output": {
-        ".html": {
-          "relative_path": "api/SIPSorcery.SIP.SIPParameters.html",
-          "hash": "+Pzfx+baU9Bpx7fHYb0PmA=="
-        }
-      },
-      "is_incremental": true,
-      "version": ""
-    },
-    {
-      "type": "ManagedReference",
-      "source_relative_path": "api/SIPSorcery.SIP.SIPProtocolsEnum.yml",
-      "output": {
-        ".html": {
-          "relative_path": "api/SIPSorcery.SIP.SIPProtocolsEnum.html",
-          "hash": "mV655mOlBxH9zfzdlpSIoQ=="
-        }
-      },
-      "is_incremental": true,
-      "version": ""
-    },
-    {
-      "type": "ManagedReference",
-      "source_relative_path": "api/SIPSorcery.SIP.SIPProtocolsType.yml",
-      "output": {
-        ".html": {
-          "relative_path": "api/SIPSorcery.SIP.SIPProtocolsType.html",
-          "hash": "OkH97j8XDiCTvKFK3PiSlQ=="
-        }
-      },
-      "is_incremental": true,
-      "version": ""
-    },
-    {
-      "type": "ManagedReference",
-      "source_relative_path": "api/SIPSorcery.SIP.SIPReplacesParameter.yml",
-      "output": {
-        ".html": {
-          "relative_path": "api/SIPSorcery.SIP.SIPReplacesParameter.html",
-          "hash": "GlERadks/CApoLV79Eckqw=="
-        }
-      },
-      "is_incremental": true,
-      "version": ""
-    },
-    {
-      "type": "ManagedReference",
-      "source_relative_path": "api/SIPSorcery.SIP.SIPRequest.yml",
-      "output": {
-        ".html": {
-          "relative_path": "api/SIPSorcery.SIP.SIPRequest.html",
-          "hash": "fKuTp7ouIHtWaatMrxLsnw=="
-        }
-      },
-      "is_incremental": true,
-      "version": ""
-    },
-    {
-      "type": "ManagedReference",
-      "source_relative_path": "api/SIPSorcery.SIP.SIPRequestAuthenticationResult.yml",
-      "output": {
-        ".html": {
-          "relative_path": "api/SIPSorcery.SIP.SIPRequestAuthenticationResult.html",
-          "hash": "5Hoq12NBRmP/AqlSzkqjHw=="
-        }
-      },
-      "is_incremental": true,
-      "version": ""
-    },
-    {
-      "type": "ManagedReference",
-      "source_relative_path": "api/SIPSorcery.SIP.SIPRequestAuthorisationResult.yml",
-      "output": {
-        ".html": {
-          "relative_path": "api/SIPSorcery.SIP.SIPRequestAuthorisationResult.html",
-          "hash": "TWQmcdGof+su9LVkKClyrA=="
-        }
-      },
-      "is_incremental": true,
-      "version": ""
-    },
-    {
-      "type": "ManagedReference",
-      "source_relative_path": "api/SIPSorcery.SIP.SIPResponse.yml",
-      "output": {
-        ".html": {
-          "relative_path": "api/SIPSorcery.SIP.SIPResponse.html",
-          "hash": "971gnrz4bLl/7NOQlCBGOA=="
-        }
-      },
-      "is_incremental": true,
-      "version": ""
-    },
-    {
-      "type": "ManagedReference",
-      "source_relative_path": "api/SIPSorcery.SIP.SIPResponseParserError.yml",
-      "output": {
-        ".html": {
-          "relative_path": "api/SIPSorcery.SIP.SIPResponseParserError.html",
-          "hash": "vi8FFW0jGpBvXvwxFWAqvw=="
-        }
-      },
-      "is_incremental": true,
-      "version": ""
-    },
-    {
-      "type": "ManagedReference",
-      "source_relative_path": "api/SIPSorcery.SIP.SIPResponseStatusCodes.yml",
-      "output": {
-        ".html": {
-          "relative_path": "api/SIPSorcery.SIP.SIPResponseStatusCodes.html",
-          "hash": "P2ZzqJaH36en41Huxo3sCQ=="
-        }
-      },
-      "is_incremental": true,
-      "version": ""
-    },
-    {
-      "type": "ManagedReference",
-      "source_relative_path": "api/SIPSorcery.SIP.SIPResponseStatusCodesEnum.yml",
-      "output": {
-        ".html": {
-          "relative_path": "api/SIPSorcery.SIP.SIPResponseStatusCodesEnum.html",
-          "hash": "P/cHN79VLJbXydt0mL094Q=="
-        }
-      },
-      "is_incremental": true,
-      "version": ""
-    },
-    {
-      "type": "ManagedReference",
-      "source_relative_path": "api/SIPSorcery.SIP.SIPRoute.yml",
-      "output": {
-        ".html": {
-          "relative_path": "api/SIPSorcery.SIP.SIPRoute.html",
-          "hash": "1mHtMWhXAqqmrCCF7vtJew=="
-        }
-      },
-      "is_incremental": true,
-      "version": ""
-    },
-    {
-      "type": "ManagedReference",
-      "source_relative_path": "api/SIPSorcery.SIP.SIPRouteSet.yml",
-      "output": {
-        ".html": {
-          "relative_path": "api/SIPSorcery.SIP.SIPRouteSet.html",
-          "hash": "X0jbnRSf43l5U5uYMI0DlQ=="
-        }
-      },
-      "is_incremental": true,
-      "version": ""
-    },
-    {
-      "type": "ManagedReference",
-      "source_relative_path": "api/SIPSorcery.SIP.SIPSchemesEnum.yml",
-      "output": {
-        ".html": {
-          "relative_path": "api/SIPSorcery.SIP.SIPSchemesEnum.html",
-          "hash": "HFiS+2J3xVOX8TT2HTGDWQ=="
-        }
-      },
-      "is_incremental": true,
-      "version": ""
-    },
-    {
-      "type": "ManagedReference",
-      "source_relative_path": "api/SIPSorcery.SIP.SIPSchemesType.yml",
-      "output": {
-        ".html": {
-          "relative_path": "api/SIPSorcery.SIP.SIPSchemesType.html",
-          "hash": "lVqtI0r4+V5KsZJY8xS4lw=="
-        }
-      },
-      "is_incremental": true,
-      "version": ""
-    },
-    {
-      "type": "ManagedReference",
-      "source_relative_path": "api/SIPSorcery.SIP.SIPServices.yml",
-      "output": {
-        ".html": {
-          "relative_path": "api/SIPSorcery.SIP.SIPServices.html",
-          "hash": "dKFmnuyjHJethqkJ/fEzog=="
-        }
-      },
-      "is_incremental": true,
-      "version": ""
-    },
-    {
-      "type": "ManagedReference",
-      "source_relative_path": "api/SIPSorcery.SIP.SIPServicesEnum.yml",
-      "output": {
-        ".html": {
-          "relative_path": "api/SIPSorcery.SIP.SIPServicesEnum.html",
-          "hash": "zk6TiSafBSt5E6xI7/sLSQ=="
-        }
-      },
-      "is_incremental": true,
-      "version": ""
-    },
-    {
-      "type": "ManagedReference",
-      "source_relative_path": "api/SIPSorcery.SIP.SIPStreamConnection.yml",
-      "output": {
-        ".html": {
-          "relative_path": "api/SIPSorcery.SIP.SIPStreamConnection.html",
-          "hash": "HBt385nzWOmyId85QXqPZQ=="
-        }
-      },
-      "is_incremental": true,
-      "version": ""
-    },
-    {
-      "type": "ManagedReference",
-      "source_relative_path": "api/SIPSorcery.SIP.SIPTCPChannel.yml",
-      "output": {
-        ".html": {
-          "relative_path": "api/SIPSorcery.SIP.SIPTCPChannel.html",
-          "hash": "iI+0vEhWzEE6Y5SVzv1NSg=="
-        }
-      },
-      "is_incremental": false,
-      "version": ""
-    },
-    {
-      "type": "ManagedReference",
-      "source_relative_path": "api/SIPSorcery.SIP.SIPTLSChannel.yml",
-      "output": {
-        ".html": {
-          "relative_path": "api/SIPSorcery.SIP.SIPTLSChannel.html",
-          "hash": "Wv9RR5vD35j/9mkvXpOyhQ=="
-        }
-      },
-      "is_incremental": false,
-      "version": ""
-    },
-    {
-      "type": "ManagedReference",
-      "source_relative_path": "api/SIPSorcery.SIP.SIPTimings.yml",
-      "output": {
-        ".html": {
-          "relative_path": "api/SIPSorcery.SIP.SIPTimings.html",
-          "hash": "mxwsM6K/oQYMIRu31oIR7w=="
-        }
-      },
-      "is_incremental": true,
-      "version": ""
-    },
-    {
-      "type": "ManagedReference",
-      "source_relative_path": "api/SIPSorcery.SIP.SIPToHeader.yml",
-      "output": {
-        ".html": {
-          "relative_path": "api/SIPSorcery.SIP.SIPToHeader.html",
-          "hash": "eZgo5I0CtWWuvMMSrECO7w=="
-        }
-      },
-      "is_incremental": true,
-      "version": ""
-    },
-    {
-      "type": "ManagedReference",
-      "source_relative_path": "api/SIPSorcery.SIP.SIPTransaction.yml",
-      "output": {
-        ".html": {
-          "relative_path": "api/SIPSorcery.SIP.SIPTransaction.html",
-          "hash": "RoHDwTHDh2boQCs1ys5T9Q=="
-        }
-      },
-      "is_incremental": true,
-      "version": ""
-    },
-    {
-      "type": "ManagedReference",
-      "source_relative_path": "api/SIPSorcery.SIP.SIPTransactionCancelledDelegate.yml",
-      "output": {
-        ".html": {
-          "relative_path": "api/SIPSorcery.SIP.SIPTransactionCancelledDelegate.html",
-          "hash": "eQ8csNRcPP9plfA10A8JNA=="
-        }
-      },
-      "is_incremental": true,
-      "version": ""
-    },
-    {
-      "type": "ManagedReference",
-      "source_relative_path": "api/SIPSorcery.SIP.SIPTransactionRemovedDelegate.yml",
-      "output": {
-        ".html": {
-          "relative_path": "api/SIPSorcery.SIP.SIPTransactionRemovedDelegate.html",
-          "hash": "Z7NPEn/Vi3dXI1Fu8pzwug=="
-        }
-      },
-      "is_incremental": true,
-      "version": ""
-    },
-    {
-      "type": "ManagedReference",
-      "source_relative_path": "api/SIPSorcery.SIP.SIPTransactionRequestReceivedDelegate.yml",
-      "output": {
-        ".html": {
-          "relative_path": "api/SIPSorcery.SIP.SIPTransactionRequestReceivedDelegate.html",
-          "hash": "wwr6y30yQPawCKw1wMl1/w=="
-        }
-      },
-      "is_incremental": true,
-      "version": ""
-    },
-    {
-      "type": "ManagedReference",
-      "source_relative_path": "api/SIPSorcery.SIP.SIPTransactionRequestRetransmitDelegate.yml",
-      "output": {
-        ".html": {
-          "relative_path": "api/SIPSorcery.SIP.SIPTransactionRequestRetransmitDelegate.html",
-          "hash": "BcJn9ro9YzCcuPF4Ak/nLw=="
-        }
-      },
-      "is_incremental": true,
-      "version": ""
-    },
-    {
-      "type": "ManagedReference",
-      "source_relative_path": "api/SIPSorcery.SIP.SIPTransactionResponseReceivedDelegate.yml",
-      "output": {
-        ".html": {
-          "relative_path": "api/SIPSorcery.SIP.SIPTransactionResponseReceivedDelegate.html",
-          "hash": "DAZ4vLzgKq2/iYdEiKVTFQ=="
-        }
-      },
-      "is_incremental": true,
-      "version": ""
-    },
-    {
-      "type": "ManagedReference",
-      "source_relative_path": "api/SIPSorcery.SIP.SIPTransactionResponseRetransmitDelegate.yml",
-      "output": {
-        ".html": {
-          "relative_path": "api/SIPSorcery.SIP.SIPTransactionResponseRetransmitDelegate.html",
-          "hash": "zNlmax98A48YwntiGWIc3g=="
-        }
-      },
-      "is_incremental": true,
-      "version": ""
-    },
-    {
-      "type": "ManagedReference",
-      "source_relative_path": "api/SIPSorcery.SIP.SIPTransactionStateChangeDelegate.yml",
-      "output": {
-        ".html": {
-          "relative_path": "api/SIPSorcery.SIP.SIPTransactionStateChangeDelegate.html",
-          "hash": "vJtkKgOwfn9kngkr/iBZ/Q=="
-        }
-      },
-      "is_incremental": true,
-      "version": ""
-    },
-    {
-      "type": "ManagedReference",
-      "source_relative_path": "api/SIPSorcery.SIP.SIPTransactionStatesEnum.yml",
-      "output": {
-        ".html": {
-          "relative_path": "api/SIPSorcery.SIP.SIPTransactionStatesEnum.html",
-          "hash": "LzWZC4vXlkwQfwh9/efoEw=="
-        }
-      },
-      "is_incremental": true,
-      "version": ""
-    },
-    {
-      "type": "ManagedReference",
-      "source_relative_path": "api/SIPSorcery.SIP.SIPTransactionTimedOutDelegate.yml",
-      "output": {
-        ".html": {
-          "relative_path": "api/SIPSorcery.SIP.SIPTransactionTimedOutDelegate.html",
-          "hash": "MVssjkX3EuTaguNc27eEnA=="
-        }
-      },
-      "is_incremental": true,
-      "version": ""
-    },
-    {
-      "type": "ManagedReference",
-      "source_relative_path": "api/SIPSorcery.SIP.SIPTransactionTraceMessageDelegate.yml",
-      "output": {
-        ".html": {
-          "relative_path": "api/SIPSorcery.SIP.SIPTransactionTraceMessageDelegate.html",
-          "hash": "WA8x7GOrKMH0YHkcaoUluA=="
-        }
-      },
-      "is_incremental": true,
-      "version": ""
-    },
-    {
-      "type": "ManagedReference",
-      "source_relative_path": "api/SIPSorcery.SIP.SIPTransactionTypesEnum.yml",
-      "output": {
-        ".html": {
-          "relative_path": "api/SIPSorcery.SIP.SIPTransactionTypesEnum.html",
-          "hash": "aMgcNKWQKt3Dv28qMd3qcg=="
-        }
-      },
-      "is_incremental": true,
-      "version": ""
-    },
-    {
-      "type": "ManagedReference",
-      "source_relative_path": "api/SIPSorcery.SIP.SIPTransport.yml",
-      "output": {
-        ".html": {
-          "relative_path": "api/SIPSorcery.SIP.SIPTransport.html",
-          "hash": "ID/zDDjAdgxCq4yme+rQ7Q=="
-        }
-      },
-      "is_incremental": true,
-      "version": ""
-    },
-    {
-      "type": "ManagedReference",
-      "source_relative_path": "api/SIPSorcery.SIP.SIPTransportConfig.yml",
-      "output": {
-        ".html": {
-          "relative_path": "api/SIPSorcery.SIP.SIPTransportConfig.html",
-          "hash": "cMlT2r9bCi+VBVUcjvkKJA=="
-        }
-      },
-      "is_incremental": true,
-      "version": ""
-    },
-    {
-      "type": "ManagedReference",
-      "source_relative_path": "api/SIPSorcery.SIP.SIPTransportRequestDelegate.yml",
-      "output": {
-        ".html": {
-          "relative_path": "api/SIPSorcery.SIP.SIPTransportRequestDelegate.html",
-          "hash": "sOWgNw2nswvZQMfbmC7oPA=="
-        }
-      },
-      "is_incremental": true,
-      "version": ""
-    },
-    {
-      "type": "ManagedReference",
-      "source_relative_path": "api/SIPSorcery.SIP.SIPTransportResponseDelegate.yml",
-      "output": {
-        ".html": {
-          "relative_path": "api/SIPSorcery.SIP.SIPTransportResponseDelegate.html",
-          "hash": "/c0CrW68kj39ylmFjO316A=="
-        }
-      },
-      "is_incremental": true,
-      "version": ""
-    },
-    {
-      "type": "ManagedReference",
-      "source_relative_path": "api/SIPSorcery.SIP.SIPTransportSIPBadMessageDelegate.yml",
-      "output": {
-        ".html": {
-          "relative_path": "api/SIPSorcery.SIP.SIPTransportSIPBadMessageDelegate.html",
-          "hash": "qtA7rT7XgVaXRylzRx3KDA=="
-        }
-      },
-      "is_incremental": true,
-      "version": ""
-    },
-    {
-      "type": "ManagedReference",
-      "source_relative_path": "api/SIPSorcery.SIP.SIPUDPChannel.yml",
-      "output": {
-        ".html": {
-          "relative_path": "api/SIPSorcery.SIP.SIPUDPChannel.html",
-<<<<<<< HEAD
-          "hash": "UgKdHW1DQG09ZkyPidqA9Q=="
-=======
-          "hash": "5acDX4rl99dazhffg5Li+g=="
->>>>>>> b6db5fae
-        }
-      },
-      "is_incremental": false,
-      "version": ""
-    },
-    {
-      "type": "ManagedReference",
-      "source_relative_path": "api/SIPSorcery.SIP.SIPURI.yml",
-      "output": {
-        ".html": {
-          "relative_path": "api/SIPSorcery.SIP.SIPURI.html",
-          "hash": "n9nHIUn2d6zpCWMd8ndDVw=="
-        }
-      },
-      "is_incremental": true,
-      "version": ""
-    },
-    {
-      "type": "ManagedReference",
-      "source_relative_path": "api/SIPSorcery.SIP.SIPUserAgentRoles.yml",
-      "output": {
-        ".html": {
-          "relative_path": "api/SIPSorcery.SIP.SIPUserAgentRoles.html",
-          "hash": "p+EIOAzLXdKJ8WAmCcEy+A=="
-        }
-      },
-      "is_incremental": true,
-      "version": ""
-    },
-    {
-      "type": "ManagedReference",
-      "source_relative_path": "api/SIPSorcery.SIP.SIPUserAgentRolesEnum.yml",
-      "output": {
-        ".html": {
-          "relative_path": "api/SIPSorcery.SIP.SIPUserAgentRolesEnum.html",
-          "hash": "YZsM9ZBbGEGJtBLmPaB3EA=="
-        }
-      },
-      "is_incremental": true,
-      "version": ""
-    },
-    {
-      "type": "ManagedReference",
-      "source_relative_path": "api/SIPSorcery.SIP.SIPUserAgentRolesTypes.yml",
-      "output": {
-        ".html": {
-          "relative_path": "api/SIPSorcery.SIP.SIPUserAgentRolesTypes.html",
-          "hash": "p4BWiLlEsK+TY7fDhxf6qg=="
-        }
-      },
-      "is_incremental": true,
-      "version": ""
-    },
-    {
-      "type": "ManagedReference",
-      "source_relative_path": "api/SIPSorcery.SIP.SIPUserField.yml",
-      "output": {
-        ".html": {
-          "relative_path": "api/SIPSorcery.SIP.SIPUserField.html",
-          "hash": "6Qq2LgGvWcSEkt5G4Z0qVA=="
-        }
-      },
-      "is_incremental": true,
-      "version": ""
-    },
-    {
-      "type": "ManagedReference",
-      "source_relative_path": "api/SIPSorcery.SIP.SIPValidationException.yml",
-      "output": {
-        ".html": {
-          "relative_path": "api/SIPSorcery.SIP.SIPValidationException.html",
-          "hash": "dVbwPNdnVaxom82REO9TDA=="
-        }
-      },
-      "is_incremental": true,
-      "version": ""
-    },
-    {
-      "type": "ManagedReference",
-      "source_relative_path": "api/SIPSorcery.SIP.SIPValidationFieldsEnum.yml",
-      "output": {
-        ".html": {
-          "relative_path": "api/SIPSorcery.SIP.SIPValidationFieldsEnum.html",
-          "hash": "mzsF0KzpxBdt6Qi4fhq0Iw=="
-        }
-      },
-      "is_incremental": true,
-      "version": ""
-    },
-    {
-      "type": "ManagedReference",
-      "source_relative_path": "api/SIPSorcery.SIP.SIPViaHeader.yml",
-      "output": {
-        ".html": {
-          "relative_path": "api/SIPSorcery.SIP.SIPViaHeader.html",
-          "hash": "qdA/GP6dc11auhnkJvq4Vg=="
-        }
-      },
-      "is_incremental": true,
-      "version": ""
-    },
-    {
-      "type": "ManagedReference",
-      "source_relative_path": "api/SIPSorcery.SIP.SIPViaSet.yml",
-      "output": {
-        ".html": {
-          "relative_path": "api/SIPSorcery.SIP.SIPViaSet.html",
-          "hash": "Elscz7f2X/U5Vcf/yJ5HPg=="
-        }
-      },
-      "is_incremental": true,
-      "version": ""
-    },
-    {
-      "type": "ManagedReference",
-      "source_relative_path": "api/SIPSorcery.SIP.SIPWebSocketChannel.yml",
-      "output": {
-        ".html": {
-          "relative_path": "api/SIPSorcery.SIP.SIPWebSocketChannel.html",
-          "hash": "IUKYb1gdkDc0foWgqEF8+g=="
-        }
-      },
-      "is_incremental": false,
-      "version": ""
-    },
-    {
-      "type": "ManagedReference",
-      "source_relative_path": "api/SIPSorcery.SIP.STUNRequestReceivedDelegate.yml",
-      "output": {
-        ".html": {
-          "relative_path": "api/SIPSorcery.SIP.STUNRequestReceivedDelegate.html",
-          "hash": "4XLaSH94jBbW1FuKHRFpvA=="
-        }
-      },
-      "is_incremental": true,
-      "version": ""
-    },
-    {
-      "type": "ManagedReference",
-      "source_relative_path": "api/SIPSorcery.SIP.UACInviteTransaction.yml",
-      "output": {
-        ".html": {
-          "relative_path": "api/SIPSorcery.SIP.UACInviteTransaction.html",
-          "hash": "+QKeo2BWVPM+ew0CbUgX5A=="
-        }
-      },
-      "is_incremental": true,
-      "version": ""
-    },
-    {
-      "type": "ManagedReference",
-      "source_relative_path": "api/SIPSorcery.SIP.UASInviteTransaction.yml",
-      "output": {
-        ".html": {
-          "relative_path": "api/SIPSorcery.SIP.UASInviteTransaction.html",
-          "hash": "ly6nUjgreGUTgugYEC+4Og=="
-        }
-      },
-      "is_incremental": true,
-      "version": ""
-    },
-    {
-      "type": "ManagedReference",
-      "source_relative_path": "api/SIPSorcery.SIP.yml",
-      "output": {
-        ".html": {
-          "relative_path": "api/SIPSorcery.SIP.html",
-          "hash": "ks08QGYjzZ9Z7rLcrOk9rg=="
-        }
-      },
-      "is_incremental": false,
-      "version": ""
-    },
-    {
-      "type": "ManagedReference",
-      "source_relative_path": "api/SIPSorcery.Sys.ByteBufferInfo.yml",
-      "output": {
-        ".html": {
-          "relative_path": "api/SIPSorcery.Sys.ByteBufferInfo.html",
-          "hash": "8zTaFEGwgjgLzwpKM7zLvA=="
-        }
-      },
-      "is_incremental": true,
-      "version": ""
-    },
-    {
-      "type": "ManagedReference",
-      "source_relative_path": "api/SIPSorcery.Sys.Crc32.yml",
-      "output": {
-        ".html": {
-          "relative_path": "api/SIPSorcery.Sys.Crc32.html",
-          "hash": "FRk2q3tc18ihur6uz6k82Q=="
-        }
-      },
-      "is_incremental": true,
-      "version": ""
-    },
-    {
-      "type": "ManagedReference",
-      "source_relative_path": "api/SIPSorcery.Sys.Crypto.yml",
-      "output": {
-        ".html": {
-          "relative_path": "api/SIPSorcery.Sys.Crypto.html",
-          "hash": "37edZcuMUj1PZZtBAqBSNA=="
-        }
-      },
-      "is_incremental": true,
-      "version": ""
-    },
-    {
-      "type": "ManagedReference",
-      "source_relative_path": "api/SIPSorcery.Sys.IPSocket.yml",
-      "output": {
-        ".html": {
-          "relative_path": "api/SIPSorcery.Sys.IPSocket.html",
-          "hash": "IsyqZGjmFPn10MaehmG7eA=="
-        }
-      },
-      "is_incremental": true,
-      "version": ""
-    },
-    {
-      "type": "ManagedReference",
-      "source_relative_path": "api/SIPSorcery.Sys.IPSocketAddress.yml",
-      "output": {
-        ".html": {
-          "relative_path": "api/SIPSorcery.Sys.IPSocketAddress.html",
-          "hash": "PpOgmoVZWFK0eH9rlbh4Lw=="
-        }
-      },
-      "is_incremental": true,
-      "version": ""
-    },
-    {
-      "type": "ManagedReference",
-      "source_relative_path": "api/SIPSorcery.Sys.IPv4Header.yml",
-      "output": {
-        ".html": {
-          "relative_path": "api/SIPSorcery.Sys.IPv4Header.html",
-          "hash": "5m1nuZqN/i7dcyxyp/4nlw=="
-        }
-      },
-      "is_incremental": true,
-      "version": ""
-    },
-    {
-      "type": "ManagedReference",
-      "source_relative_path": "api/SIPSorcery.Sys.IPv4Packet.yml",
-      "output": {
-        ".html": {
-          "relative_path": "api/SIPSorcery.Sys.IPv4Packet.html",
-          "hash": "nQ8ubHKQl+4OTs2G31VbGA=="
-        }
-      },
-      "is_incremental": true,
-      "version": ""
-    },
-    {
-      "type": "ManagedReference",
-      "source_relative_path": "api/SIPSorcery.Sys.Log.yml",
-      "output": {
-        ".html": {
-          "relative_path": "api/SIPSorcery.Sys.Log.html",
-          "hash": "HLsNLCM/I7Eh9KwpfFp/xg=="
-        }
-      },
-      "is_incremental": true,
-      "version": ""
-    },
-    {
-      "type": "ManagedReference",
-      "source_relative_path": "api/SIPSorcery.Sys.NetConvert.yml",
-      "output": {
-        ".html": {
-          "relative_path": "api/SIPSorcery.Sys.NetConvert.html",
-          "hash": "N2oMv1uBG7c+PdWj0l5uPw=="
-        }
-      },
-      "is_incremental": true,
-      "version": ""
-    },
-    {
-      "type": "ManagedReference",
-      "source_relative_path": "api/SIPSorcery.Sys.NetServices.yml",
-      "output": {
-        ".html": {
-          "relative_path": "api/SIPSorcery.Sys.NetServices.html",
-          "hash": "6+hMBHRV117ZmKHGA2dhTw=="
-        }
-      },
-      "is_incremental": true,
-      "version": ""
-    },
-    {
-      "type": "ManagedReference",
-      "source_relative_path": "api/SIPSorcery.Sys.NullLogger.yml",
-      "output": {
-        ".html": {
-          "relative_path": "api/SIPSorcery.Sys.NullLogger.html",
-          "hash": "QsJhj2XDfDb/5BBS+tQ9Vg=="
-        }
-      },
-      "is_incremental": true,
-      "version": ""
-    },
-    {
-      "type": "ManagedReference",
-      "source_relative_path": "api/SIPSorcery.Sys.NullScope.yml",
-      "output": {
-        ".html": {
-          "relative_path": "api/SIPSorcery.Sys.NullScope.html",
-          "hash": "Z9Umh9HVO2zmt4vTRF7peg=="
-        }
-      },
-      "is_incremental": true,
-      "version": ""
-    },
-    {
-      "type": "ManagedReference",
-      "source_relative_path": "api/SIPSorcery.Sys.NumberFormatter.yml",
-      "output": {
-        ".html": {
-          "relative_path": "api/SIPSorcery.Sys.NumberFormatter.html",
-          "hash": "b9neAu7iWzar+3rljukaQg=="
-        }
-      },
-      "is_incremental": true,
-      "version": ""
-    },
-    {
-      "type": "ManagedReference",
-      "source_relative_path": "api/SIPSorcery.Sys.PasswordHash.yml",
-      "output": {
-        ".html": {
-          "relative_path": "api/SIPSorcery.Sys.PasswordHash.html",
-          "hash": "AmcyWMWMinWgRs/+yslUeQ=="
-        }
-      },
-      "is_incremental": true,
-      "version": ""
-    },
-    {
-      "type": "ManagedReference",
-      "source_relative_path": "api/SIPSorcery.Sys.RawSocket.yml",
-      "output": {
-        ".html": {
-          "relative_path": "api/SIPSorcery.Sys.RawSocket.html",
-          "hash": "fcbezVU8bi2toV67X+kZHg=="
-        }
-      },
-      "is_incremental": true,
-      "version": ""
-    },
-    {
-      "type": "ManagedReference",
-      "source_relative_path": "api/SIPSorcery.Sys.SafeXML.yml",
-      "output": {
-        ".html": {
-          "relative_path": "api/SIPSorcery.Sys.SafeXML.html",
-          "hash": "TGAm+HxwTcqTz7lzE9ENzw=="
-        }
-      },
-      "is_incremental": true,
-      "version": ""
-    },
-    {
-      "type": "ManagedReference",
-      "source_relative_path": "api/SIPSorcery.Sys.StorageTypes.yml",
-      "output": {
-        ".html": {
-          "relative_path": "api/SIPSorcery.Sys.StorageTypes.html",
-          "hash": "tOYCI4KE4htYlPIHkm3dLQ=="
-        }
-      },
-      "is_incremental": true,
-      "version": ""
-    },
-    {
-      "type": "ManagedReference",
-      "source_relative_path": "api/SIPSorcery.Sys.StorageTypesConverter.yml",
-      "output": {
-        ".html": {
-          "relative_path": "api/SIPSorcery.Sys.StorageTypesConverter.html",
-          "hash": "LABfFSGRqVq3rfoY7a0x1w=="
-        }
-      },
-      "is_incremental": true,
-      "version": ""
-    },
-    {
-      "type": "ManagedReference",
-      "source_relative_path": "api/SIPSorcery.Sys.TypeExtensions.yml",
-      "output": {
-        ".html": {
-          "relative_path": "api/SIPSorcery.Sys.TypeExtensions.html",
-          "hash": "YyjXTWzUOjvwwTQBdgXYCQ=="
-        }
-      },
-      "is_incremental": true,
-      "version": ""
-    },
-    {
-      "type": "ManagedReference",
-      "source_relative_path": "api/SIPSorcery.Sys.UDPPacket.yml",
-      "output": {
-        ".html": {
-          "relative_path": "api/SIPSorcery.Sys.UDPPacket.html",
-          "hash": "JO/dRMiaeIbHYFzN/cagPw=="
-        }
-      },
-      "is_incremental": true,
-      "version": ""
-    },
-    {
-      "type": "ManagedReference",
-      "source_relative_path": "api/SIPSorcery.Sys.yml",
-      "output": {
-        ".html": {
-          "relative_path": "api/SIPSorcery.Sys.html",
-          "hash": "vATvZl/oVaX4GlnVC1BKvg=="
-        }
-      },
-      "is_incremental": true,
-      "version": ""
-    },
-    {
-      "type": "Conceptual",
-      "source_relative_path": "api/index.md",
-      "output": {
-        ".html": {
-          "relative_path": "api/index.html",
-          "hash": "suGRwdqL2lScTu+gjcwEZQ=="
-        }
-      },
-      "is_incremental": true,
-      "version": ""
-    },
-    {
-      "type": "Toc",
-      "source_relative_path": "api/toc.yml",
-      "output": {
-        ".html": {
-          "relative_path": "api/toc.html",
-          "hash": "1VhRX6+2y6ddBltFqoB7UQ=="
-        }
-      },
-      "is_incremental": false,
-      "version": ""
-    },
-    {
-      "type": "Conceptual",
-      "source_relative_path": "articles/attendedtransfer.md",
-      "output": {
-        ".html": {
-          "relative_path": "articles/attendedtransfer.html",
-          "hash": "dfuUHLRWVqebc+tFQlNO9w=="
-        }
-      },
-      "is_incremental": false,
-      "version": ""
-    },
-    {
-      "type": "Conceptual",
-      "source_relative_path": "articles/callholdtransfer.md",
-      "output": {
-        ".html": {
-          "relative_path": "articles/callholdtransfer.html",
-          "hash": "YrCDJrHldxsJ/o1F0OVUFg=="
-        }
-      },
-      "is_incremental": false,
-      "version": ""
-    },
-    {
-      "type": "Conceptual",
-      "source_relative_path": "articles/concepts.md",
-      "output": {
-        ".html": {
-          "relative_path": "articles/concepts.html",
-          "hash": "Y/R/J/yA5Z7PB9Bnbpooig=="
-        }
-      },
-      "is_incremental": false,
-      "version": ""
-    },
-    {
-      "type": "Conceptual",
-      "source_relative_path": "articles/examples.md",
-      "output": {
-        ".html": {
-          "relative_path": "articles/examples.html",
-          "hash": "kVjfHIocZlETmDmrLV+3/g=="
-        }
-      },
-      "is_incremental": false,
-      "version": ""
-    },
-    {
-      "type": "Conceptual",
-      "source_relative_path": "articles/howto-call.md",
-      "output": {
-        ".html": {
-          "relative_path": "articles/howto-call.html",
-          "hash": "HSjravDiPtXE28re9Znz7A=="
-        }
-      },
-      "is_incremental": false,
-      "version": ""
-    },
-    {
-      "type": "Conceptual",
-      "source_relative_path": "articles/howto-register.md",
-      "output": {
-        ".html": {
-          "relative_path": "articles/howto-register.html",
-          "hash": "hA+KBO0sWCBzSdL+mzU9fw=="
-        }
-      },
-      "is_incremental": false,
-      "version": ""
-    },
-    {
-      "type": "Resource",
-      "source_relative_path": "articles/images/attended_callflow.png",
-      "output": {
-        "resource": {
-          "relative_path": "articles/images/attended_callflow.png"
-        }
-      },
-      "is_incremental": false,
-      "version": ""
-    },
-    {
-      "type": "Resource",
-      "source_relative_path": "articles/images/xfer_callflow.png",
-      "output": {
-        "resource": {
-          "relative_path": "articles/images/xfer_callflow.png"
-        }
-      },
-      "is_incremental": false,
-      "version": ""
-    },
-    {
-      "type": "Conceptual",
-      "source_relative_path": "articles/intro.md",
-      "output": {
-        ".html": {
-          "relative_path": "articles/intro.html",
-          "hash": "3hbnbrDUwxloIMDYTOplIw=="
-        }
-      },
-      "is_incremental": false,
-      "version": ""
-    },
-    {
-      "type": "Conceptual",
-      "source_relative_path": "articles/senddtmf.md",
-      "output": {
-        ".html": {
-          "relative_path": "articles/senddtmf.html",
-          "hash": "U+rTufR+EHcvEmu1X5uHuA=="
-        }
-      },
-      "is_incremental": false,
-      "version": ""
-    },
-    {
-      "type": "Conceptual",
-      "source_relative_path": "articles/stunserver.md",
-      "output": {
-        ".html": {
-          "relative_path": "articles/stunserver.html",
-          "hash": "X8+yZmTcLrayUS5/cR2s6g=="
-        }
-      },
-      "is_incremental": false,
-      "version": ""
-    },
-    {
-      "type": "Toc",
-      "source_relative_path": "articles/toc.yml",
-      "output": {
-        ".html": {
-          "relative_path": "articles/toc.html",
-          "hash": "4qtgZxD9unzMH3HZLy3Wfw=="
-        }
-      },
-      "is_incremental": false,
-      "version": ""
-    },
-    {
-      "type": "Conceptual",
-      "source_relative_path": "articles/transport.md",
-      "output": {
-        ".html": {
-          "relative_path": "articles/transport.html",
-          "hash": "fN3+sqWwVJwwIb8wyJUEFA=="
-        }
-      },
-      "is_incremental": false,
-      "version": ""
-    },
-    {
-      "type": "Conceptual",
-      "source_relative_path": "articles/websocket-sipchannel.md",
-      "output": {
-        ".html": {
-          "relative_path": "articles/websocket-sipchannel.html",
-          "hash": "mN13Kfo6owxrwqHmdEum0A=="
-        }
-      },
-      "is_incremental": false,
-      "version": ""
-    },
-    {
-      "type": "Conceptual",
-      "source_relative_path": "index.md",
-      "output": {
-        ".html": {
-          "relative_path": "index.html",
-          "hash": "3snR+b4p3CEgDzZJhIkqOA=="
-        }
-      },
-      "is_incremental": true,
-      "version": ""
-    },
-    {
-      "type": "Toc",
-      "source_relative_path": "toc.yml",
-      "output": {
-        ".html": {
-          "relative_path": "toc.html",
-          "hash": "+rHUkRZHZRi5gd1aTU6lJA=="
-        }
-      },
-      "is_incremental": false,
-      "version": ""
-    }
-  ],
-  "incremental_info": [
-    {
-      "status": {
-        "can_incremental": true,
-        "incrementalPhase": "build",
-        "total_file_count": 0,
-        "skipped_file_count": 0
-      },
-      "processors": {
-<<<<<<< HEAD
-        "ConceptualDocumentProcessor": {
-          "can_incremental": true,
-          "incrementalPhase": "build",
-          "total_file_count": 13,
-          "skipped_file_count": 11
-        },
-        "ManagedReferenceDocumentProcessor": {
-          "can_incremental": true,
-          "incrementalPhase": "build",
-          "total_file_count": 289,
-          "skipped_file_count": 286
-=======
-        "ResourceDocumentProcessor": {
-          "can_incremental": false,
-          "details": "Processor ResourceDocumentProcessor cannot support incremental build because the processor doesn't implement ISupportIncrementalDocumentProcessor interface.",
-          "incrementalPhase": "build",
-          "total_file_count": 0,
-          "skipped_file_count": 0
-        },
-        "ConceptualDocumentProcessor": {
-          "can_incremental": false,
-          "incrementalPhase": "build",
-          "total_file_count": 13,
-          "skipped_file_count": 0
->>>>>>> b6db5fae
-        },
-        "TocDocumentProcessor": {
-          "can_incremental": false,
-          "details": "Processor TocDocumentProcessor cannot support incremental build because the processor doesn't implement ISupportIncrementalDocumentProcessor interface.",
-          "incrementalPhase": "build",
-          "total_file_count": 0,
-          "skipped_file_count": 0
-        },
-        "ManagedReferenceDocumentProcessor": {
-          "can_incremental": false,
-          "incrementalPhase": "build",
-          "total_file_count": 289,
-          "skipped_file_count": 0
-        }
-      }
-    },
-    {
-      "status": {
-        "can_incremental": true,
-        "details": "Can support incremental post processing.",
-        "incrementalPhase": "postProcessing",
-        "total_file_count": 0,
-        "skipped_file_count": 0
-      },
-      "processors": {}
-    }
-  ],
-  "version_info": {},
-  "groups": [
-    {
-      "xrefmap": "xrefmap.yml"
-    }
-  ]
+{
+  "homepages": [],
+  "source_base_path": "c:/Dev/sipsorcery/sipsorcery-core/docfx",
+  "xrefmap": "xrefmap.yml",
+  "files": [
+    {
+      "type": "ManagedReference",
+      "source_relative_path": "api/SIPSorcery.Net.CaptureProtocolTypeEnum.yml",
+      "output": {
+        ".html": {
+          "relative_path": "api/SIPSorcery.Net.CaptureProtocolTypeEnum.html",
+          "hash": "A/8FYzi/YE87caKbzdq9WQ=="
+        }
+      },
+      "is_incremental": true,
+      "version": ""
+    },
+    {
+      "type": "ManagedReference",
+      "source_relative_path": "api/SIPSorcery.Net.ChunkTypeEnum.yml",
+      "output": {
+        ".html": {
+          "relative_path": "api/SIPSorcery.Net.ChunkTypeEnum.html",
+          "hash": "MZ008yWBxqGtoN9mj01Zdg=="
+        }
+      },
+      "is_incremental": true,
+      "version": ""
+    },
+    {
+      "type": "ManagedReference",
+      "source_relative_path": "api/SIPSorcery.Net.DNSManager.yml",
+      "output": {
+        ".html": {
+          "relative_path": "api/SIPSorcery.Net.DNSManager.html",
+          "hash": "LqyammRCwcM1onhUedu8Hw=="
+        }
+      },
+      "is_incremental": true,
+      "version": ""
+    },
+    {
+      "type": "ManagedReference",
+      "source_relative_path": "api/SIPSorcery.Net.FrameTypesEnum.yml",
+      "output": {
+        ".html": {
+          "relative_path": "api/SIPSorcery.Net.FrameTypesEnum.html",
+          "hash": "xru/CQ9bZ/OBcXx4dpEwrg=="
+        }
+      },
+      "is_incremental": true,
+      "version": ""
+    },
+    {
+      "type": "ManagedReference",
+      "source_relative_path": "api/SIPSorcery.Net.HepChunk.yml",
+      "output": {
+        ".html": {
+          "relative_path": "api/SIPSorcery.Net.HepChunk.html",
+          "hash": "PmHjMuEM8nQzTDabctjG0w=="
+        }
+      },
+      "is_incremental": true,
+      "version": ""
+    },
+    {
+      "type": "ManagedReference",
+      "source_relative_path": "api/SIPSorcery.Net.HepPacket.yml",
+      "output": {
+        ".html": {
+          "relative_path": "api/SIPSorcery.Net.HepPacket.html",
+          "hash": "rLSMWAZdchS3kJ4SUEl93Q=="
+        }
+      },
+      "is_incremental": true,
+      "version": ""
+    },
+    {
+      "type": "ManagedReference",
+      "source_relative_path": "api/SIPSorcery.Net.ICMP.yml",
+      "output": {
+        ".html": {
+          "relative_path": "api/SIPSorcery.Net.ICMP.html",
+          "hash": "0Uq7keYIQilzCWPm0Danqg=="
+        }
+      },
+      "is_incremental": true,
+      "version": ""
+    },
+    {
+      "type": "ManagedReference",
+      "source_relative_path": "api/SIPSorcery.Net.ICMPListener.yml",
+      "output": {
+        ".html": {
+          "relative_path": "api/SIPSorcery.Net.ICMPListener.html",
+          "hash": "wzVgkt0JzzMiTLTiggYhsg=="
+        }
+      },
+      "is_incremental": true,
+      "version": ""
+    },
+    {
+      "type": "ManagedReference",
+      "source_relative_path": "api/SIPSorcery.Net.IceCandidate.yml",
+      "output": {
+        ".html": {
+          "relative_path": "api/SIPSorcery.Net.IceCandidate.html",
+          "hash": "G4bV2YpwYAXpUT/6iB2xOw=="
+        }
+      },
+      "is_incremental": true,
+      "version": ""
+    },
+    {
+      "type": "ManagedReference",
+      "source_relative_path": "api/SIPSorcery.Net.IceCandidateTypesEnum.yml",
+      "output": {
+        ".html": {
+          "relative_path": "api/SIPSorcery.Net.IceCandidateTypesEnum.html",
+          "hash": "Vm2SLKWutg/COpkv9kOG+w=="
+        }
+      },
+      "is_incremental": true,
+      "version": ""
+    },
+    {
+      "type": "ManagedReference",
+      "source_relative_path": "api/SIPSorcery.Net.IceConnectionStatesEnum.yml",
+      "output": {
+        ".html": {
+          "relative_path": "api/SIPSorcery.Net.IceConnectionStatesEnum.html",
+          "hash": "bxKLrVXcVfcpZqwVqyDGqQ=="
+        }
+      },
+      "is_incremental": true,
+      "version": ""
+    },
+    {
+      "type": "ManagedReference",
+      "source_relative_path": "api/SIPSorcery.Net.MediaStreamStatusEnum.yml",
+      "output": {
+        ".html": {
+          "relative_path": "api/SIPSorcery.Net.MediaStreamStatusEnum.html",
+          "hash": "UwivFW2E2Nglw1qjiztIcQ=="
+        }
+      },
+      "is_incremental": true,
+      "version": ""
+    },
+    {
+      "type": "ManagedReference",
+      "source_relative_path": "api/SIPSorcery.Net.MediaStreamStatusType.yml",
+      "output": {
+        ".html": {
+          "relative_path": "api/SIPSorcery.Net.MediaStreamStatusType.html",
+          "hash": "BWd0kDvzRabQuajW8nTYlQ=="
+        }
+      },
+      "is_incremental": true,
+      "version": ""
+    },
+    {
+      "type": "ManagedReference",
+      "source_relative_path": "api/SIPSorcery.Net.Mjpeg.Tags.yml",
+      "output": {
+        ".html": {
+          "relative_path": "api/SIPSorcery.Net.Mjpeg.Tags.html",
+          "hash": "JLjd7ge2zsE6F9P427JAEw=="
+        }
+      },
+      "is_incremental": true,
+      "version": ""
+    },
+    {
+      "type": "ManagedReference",
+      "source_relative_path": "api/SIPSorcery.Net.Mjpeg.yml",
+      "output": {
+        ".html": {
+          "relative_path": "api/SIPSorcery.Net.Mjpeg.html",
+          "hash": "6zWcevVQHN26BzEcoby6pQ=="
+        }
+      },
+      "is_incremental": true,
+      "version": ""
+    },
+    {
+      "type": "ManagedReference",
+      "source_relative_path": "api/SIPSorcery.Net.ProtectRtpPacket.yml",
+      "output": {
+        ".html": {
+          "relative_path": "api/SIPSorcery.Net.ProtectRtpPacket.html",
+          "hash": "M7Dx3u+hphDjJTLzYojg3A=="
+        }
+      },
+      "is_incremental": true,
+      "version": ""
+    },
+    {
+      "type": "ManagedReference",
+      "source_relative_path": "api/SIPSorcery.Net.RTCPHeader.yml",
+      "output": {
+        ".html": {
+          "relative_path": "api/SIPSorcery.Net.RTCPHeader.html",
+          "hash": "raYhYWBNRyWp2VZdawAZXw=="
+        }
+      },
+      "is_incremental": true,
+      "version": ""
+    },
+    {
+      "type": "ManagedReference",
+      "source_relative_path": "api/SIPSorcery.Net.RTCPPacket.yml",
+      "output": {
+        ".html": {
+          "relative_path": "api/SIPSorcery.Net.RTCPPacket.html",
+          "hash": "wECEmo7Ntprk8/9oWzwMrQ=="
+        }
+      },
+      "is_incremental": true,
+      "version": ""
+    },
+    {
+      "type": "ManagedReference",
+      "source_relative_path": "api/SIPSorcery.Net.RTCPReport.yml",
+      "output": {
+        ".html": {
+          "relative_path": "api/SIPSorcery.Net.RTCPReport.html",
+          "hash": "RXztg1h59xkNi/7XnerlQA=="
+        }
+      },
+      "is_incremental": true,
+      "version": ""
+    },
+    {
+      "type": "ManagedReference",
+      "source_relative_path": "api/SIPSorcery.Net.RTCPReportHeader.yml",
+      "output": {
+        ".html": {
+          "relative_path": "api/SIPSorcery.Net.RTCPReportHeader.html",
+          "hash": "JOPOATpeWqksWcl6WdP7Ug=="
+        }
+      },
+      "is_incremental": true,
+      "version": ""
+    },
+    {
+      "type": "ManagedReference",
+      "source_relative_path": "api/SIPSorcery.Net.RTCPReportPacket.yml",
+      "output": {
+        ".html": {
+          "relative_path": "api/SIPSorcery.Net.RTCPReportPacket.html",
+          "hash": "lw6BAt1eTvtqGnls5SmJsQ=="
+        }
+      },
+      "is_incremental": true,
+      "version": ""
+    },
+    {
+      "type": "ManagedReference",
+      "source_relative_path": "api/SIPSorcery.Net.RTCPReportSampler.yml",
+      "output": {
+        ".html": {
+          "relative_path": "api/SIPSorcery.Net.RTCPReportSampler.html",
+          "hash": "Njuj4sOccWaCiy+8mjtB2g=="
+        }
+      },
+      "is_incremental": true,
+      "version": ""
+    },
+    {
+      "type": "ManagedReference",
+      "source_relative_path": "api/SIPSorcery.Net.RTCPReportTypes.yml",
+      "output": {
+        ".html": {
+          "relative_path": "api/SIPSorcery.Net.RTCPReportTypes.html",
+          "hash": "CnLem9olOaXN5aIbsSkx4A=="
+        }
+      },
+      "is_incremental": true,
+      "version": ""
+    },
+    {
+      "type": "ManagedReference",
+      "source_relative_path": "api/SIPSorcery.Net.RTCPReportTypesEnum.yml",
+      "output": {
+        ".html": {
+          "relative_path": "api/SIPSorcery.Net.RTCPReportTypesEnum.html",
+          "hash": "aZ81GFWf7Ny2gV8iWPLH8g=="
+        }
+      },
+      "is_incremental": true,
+      "version": ""
+    },
+    {
+      "type": "ManagedReference",
+      "source_relative_path": "api/SIPSorcery.Net.RTCPSampleReadyDelegate.yml",
+      "output": {
+        ".html": {
+          "relative_path": "api/SIPSorcery.Net.RTCPSampleReadyDelegate.html",
+          "hash": "HU74/lZ4SfyDYNxr7b7vVA=="
+        }
+      },
+      "is_incremental": true,
+      "version": ""
+    },
+    {
+      "type": "ManagedReference",
+      "source_relative_path": "api/SIPSorcery.Net.RTCPSenderReport.yml",
+      "output": {
+        ".html": {
+          "relative_path": "api/SIPSorcery.Net.RTCPSenderReport.html",
+          "hash": "YA9m84+R4TsrOQPpWXpMkg=="
+        }
+      },
+      "is_incremental": true,
+      "version": ""
+    },
+    {
+      "type": "ManagedReference",
+      "source_relative_path": "api/SIPSorcery.Net.RTPChannel.yml",
+      "output": {
+        ".html": {
+          "relative_path": "api/SIPSorcery.Net.RTPChannel.html",
+          "hash": "fGnsX38+X2IghICaMcAn9w=="
+        }
+      },
+      "is_incremental": true,
+      "version": ""
+    },
+    {
+      "type": "ManagedReference",
+      "source_relative_path": "api/SIPSorcery.Net.RTPChannelSocketsEnum.yml",
+      "output": {
+        ".html": {
+          "relative_path": "api/SIPSorcery.Net.RTPChannelSocketsEnum.html",
+          "hash": "HUq9qxOWMYOnGdWpd4aAGA=="
+        }
+      },
+      "is_incremental": true,
+      "version": ""
+    },
+    {
+      "type": "ManagedReference",
+      "source_relative_path": "api/SIPSorcery.Net.RTPEvent.yml",
+      "output": {
+        ".html": {
+          "relative_path": "api/SIPSorcery.Net.RTPEvent.html",
+          "hash": "a9IDMznn6jychGqJ1kBTmw=="
+        }
+      },
+      "is_incremental": true,
+      "version": ""
+    },
+    {
+      "type": "ManagedReference",
+      "source_relative_path": "api/SIPSorcery.Net.RTPFrame.yml",
+      "output": {
+        ".html": {
+          "relative_path": "api/SIPSorcery.Net.RTPFrame.html",
+          "hash": "F7Wb1cJN2BtVMimk+7uU5A=="
+        }
+      },
+      "is_incremental": true,
+      "version": ""
+    },
+    {
+      "type": "ManagedReference",
+      "source_relative_path": "api/SIPSorcery.Net.RTPHeader.yml",
+      "output": {
+        ".html": {
+          "relative_path": "api/SIPSorcery.Net.RTPHeader.html",
+          "hash": "TdQq2SX7ob+bZOszTXZNgA=="
+        }
+      },
+      "is_incremental": true,
+      "version": ""
+    },
+    {
+      "type": "ManagedReference",
+      "source_relative_path": "api/SIPSorcery.Net.RTPPacket.yml",
+      "output": {
+        ".html": {
+          "relative_path": "api/SIPSorcery.Net.RTPPacket.html",
+          "hash": "cI2I1NFhV+5mbBowv29qBA=="
+        }
+      },
+      "is_incremental": true,
+      "version": ""
+    },
+    {
+      "type": "ManagedReference",
+      "source_relative_path": "api/SIPSorcery.Net.RTPReceiveRecord.yml",
+      "output": {
+        ".html": {
+          "relative_path": "api/SIPSorcery.Net.RTPReceiveRecord.html",
+          "hash": "tUpXQYupYrOs5IPIB7bcGw=="
+        }
+      },
+      "is_incremental": true,
+      "version": ""
+    },
+    {
+      "type": "ManagedReference",
+      "source_relative_path": "api/SIPSorcery.Net.RTPSession.yml",
+      "output": {
+        ".html": {
+          "relative_path": "api/SIPSorcery.Net.RTPSession.html",
+          "hash": "cD/py5C7WB0XAWWMGEqIUA=="
+        }
+      },
+      "is_incremental": true,
+      "version": ""
+    },
+    {
+      "type": "ManagedReference",
+      "source_relative_path": "api/SIPSorcery.Net.RTPVP8Header.yml",
+      "output": {
+        ".html": {
+          "relative_path": "api/SIPSorcery.Net.RTPVP8Header.html",
+          "hash": "q0cm1fzGwOqXydDV/pzcuA=="
+        }
+      },
+      "is_incremental": true,
+      "version": ""
+    },
+    {
+      "type": "ManagedReference",
+      "source_relative_path": "api/SIPSorcery.Net.RTSPClient.yml",
+      "output": {
+        ".html": {
+          "relative_path": "api/SIPSorcery.Net.RTSPClient.html",
+          "hash": "m7kB9BM8iTeQtt/ev9i8zA=="
+        }
+      },
+      "is_incremental": true,
+      "version": ""
+    },
+    {
+      "type": "ManagedReference",
+      "source_relative_path": "api/SIPSorcery.Net.RTSPConnection.yml",
+      "output": {
+        ".html": {
+          "relative_path": "api/SIPSorcery.Net.RTSPConnection.html",
+          "hash": "Lx1BnaMqT1AlATHw7LhZQA=="
+        }
+      },
+      "is_incremental": true,
+      "version": ""
+    },
+    {
+      "type": "ManagedReference",
+      "source_relative_path": "api/SIPSorcery.Net.RTSPConstants.yml",
+      "output": {
+        ".html": {
+          "relative_path": "api/SIPSorcery.Net.RTSPConstants.html",
+          "hash": "RZlp9PTbJv4XUMkZZyRTIA=="
+        }
+      },
+      "is_incremental": true,
+      "version": ""
+    },
+    {
+      "type": "ManagedReference",
+      "source_relative_path": "api/SIPSorcery.Net.RTSPEntityHeaders.yml",
+      "output": {
+        ".html": {
+          "relative_path": "api/SIPSorcery.Net.RTSPEntityHeaders.html",
+          "hash": "AO5E5hFU4OQQwK0jt7UhDw=="
+        }
+      },
+      "is_incremental": true,
+      "version": ""
+    },
+    {
+      "type": "ManagedReference",
+      "source_relative_path": "api/SIPSorcery.Net.RTSPHeader.yml",
+      "output": {
+        ".html": {
+          "relative_path": "api/SIPSorcery.Net.RTSPHeader.html",
+          "hash": "2eqGQzXXiyqWecCqXKnefw=="
+        }
+      },
+      "is_incremental": true,
+      "version": ""
+    },
+    {
+      "type": "ManagedReference",
+      "source_relative_path": "api/SIPSorcery.Net.RTSPHeaderError.yml",
+      "output": {
+        ".html": {
+          "relative_path": "api/SIPSorcery.Net.RTSPHeaderError.html",
+          "hash": "P98GdDxC8lU9KBGacxdTKQ=="
+        }
+      },
+      "is_incremental": true,
+      "version": ""
+    },
+    {
+      "type": "ManagedReference",
+      "source_relative_path": "api/SIPSorcery.Net.RTSPHeaderParserError.yml",
+      "output": {
+        ".html": {
+          "relative_path": "api/SIPSorcery.Net.RTSPHeaderParserError.html",
+          "hash": "VN+3Mt9QHa5RXyYhI1/RPg=="
+        }
+      },
+      "is_incremental": true,
+      "version": ""
+    },
+    {
+      "type": "ManagedReference",
+      "source_relative_path": "api/SIPSorcery.Net.RTSPHeaders.yml",
+      "output": {
+        ".html": {
+          "relative_path": "api/SIPSorcery.Net.RTSPHeaders.html",
+          "hash": "t3oZrXez6RMh0JlDf6fsSw=="
+        }
+      },
+      "is_incremental": true,
+      "version": ""
+    },
+    {
+      "type": "ManagedReference",
+      "source_relative_path": "api/SIPSorcery.Net.RTSPMessage.yml",
+      "output": {
+        ".html": {
+          "relative_path": "api/SIPSorcery.Net.RTSPMessage.html",
+          "hash": "eTTjddBZiDLYruFhUOXT0A=="
+        }
+      },
+      "is_incremental": true,
+      "version": ""
+    },
+    {
+      "type": "ManagedReference",
+      "source_relative_path": "api/SIPSorcery.Net.RTSPMessageTypesEnum.yml",
+      "output": {
+        ".html": {
+          "relative_path": "api/SIPSorcery.Net.RTSPMessageTypesEnum.html",
+          "hash": "5E6ywJig/YTY51ZfUUG8Ig=="
+        }
+      },
+      "is_incremental": true,
+      "version": ""
+    },
+    {
+      "type": "ManagedReference",
+      "source_relative_path": "api/SIPSorcery.Net.RTSPMethods.yml",
+      "output": {
+        ".html": {
+          "relative_path": "api/SIPSorcery.Net.RTSPMethods.html",
+          "hash": "+hm4aO2yl/WBae75IuCPqQ=="
+        }
+      },
+      "is_incremental": true,
+      "version": ""
+    },
+    {
+      "type": "ManagedReference",
+      "source_relative_path": "api/SIPSorcery.Net.RTSPMethodsEnum.yml",
+      "output": {
+        ".html": {
+          "relative_path": "api/SIPSorcery.Net.RTSPMethodsEnum.html",
+          "hash": "slAXNneCpRg+7skJ3yAn9A=="
+        }
+      },
+      "is_incremental": true,
+      "version": ""
+    },
+    {
+      "type": "ManagedReference",
+      "source_relative_path": "api/SIPSorcery.Net.RTSPRequest.yml",
+      "output": {
+        ".html": {
+          "relative_path": "api/SIPSorcery.Net.RTSPRequest.html",
+          "hash": "phmBPC+Z/cC1WjljzzXuHw=="
+        }
+      },
+      "is_incremental": true,
+      "version": ""
+    },
+    {
+      "type": "ManagedReference",
+      "source_relative_path": "api/SIPSorcery.Net.RTSPRequestParserError.yml",
+      "output": {
+        ".html": {
+          "relative_path": "api/SIPSorcery.Net.RTSPRequestParserError.html",
+          "hash": "uM0Lo8SaifOakN+Ho/HMrg=="
+        }
+      },
+      "is_incremental": true,
+      "version": ""
+    },
+    {
+      "type": "ManagedReference",
+      "source_relative_path": "api/SIPSorcery.Net.RTSPResponse.yml",
+      "output": {
+        ".html": {
+          "relative_path": "api/SIPSorcery.Net.RTSPResponse.html",
+          "hash": "oUiXDYvr2vVMK6lo8Cd5DA=="
+        }
+      },
+      "is_incremental": true,
+      "version": ""
+    },
+    {
+      "type": "ManagedReference",
+      "source_relative_path": "api/SIPSorcery.Net.RTSPResponseParserError.yml",
+      "output": {
+        ".html": {
+          "relative_path": "api/SIPSorcery.Net.RTSPResponseParserError.html",
+          "hash": "FnywdBFrKAcjkU9qfUtuNg=="
+        }
+      },
+      "is_incremental": true,
+      "version": ""
+    },
+    {
+      "type": "ManagedReference",
+      "source_relative_path": "api/SIPSorcery.Net.RTSPResponseStatusCodes.yml",
+      "output": {
+        ".html": {
+          "relative_path": "api/SIPSorcery.Net.RTSPResponseStatusCodes.html",
+          "hash": "BJwwxEvpqHhOP/GJ9p351Q=="
+        }
+      },
+      "is_incremental": true,
+      "version": ""
+    },
+    {
+      "type": "ManagedReference",
+      "source_relative_path": "api/SIPSorcery.Net.RTSPResponseStatusCodesEnum.yml",
+      "output": {
+        ".html": {
+          "relative_path": "api/SIPSorcery.Net.RTSPResponseStatusCodesEnum.html",
+          "hash": "wrYmmP2/HYHmhyWKr45Mvw=="
+        }
+      },
+      "is_incremental": true,
+      "version": ""
+    },
+    {
+      "type": "ManagedReference",
+      "source_relative_path": "api/SIPSorcery.Net.RTSPServer.yml",
+      "output": {
+        ".html": {
+          "relative_path": "api/SIPSorcery.Net.RTSPServer.html",
+          "hash": "065nhPv2qZb+/mn7Nbp3XA=="
+        }
+      },
+      "is_incremental": true,
+      "version": ""
+    },
+    {
+      "type": "ManagedReference",
+      "source_relative_path": "api/SIPSorcery.Net.RTSPSession.yml",
+      "output": {
+        ".html": {
+          "relative_path": "api/SIPSorcery.Net.RTSPSession.html",
+          "hash": "zM8Hetu5E5vPqgGObpk6bA=="
+        }
+      },
+      "is_incremental": true,
+      "version": ""
+    },
+    {
+      "type": "ManagedReference",
+      "source_relative_path": "api/SIPSorcery.Net.RTSPTransportHeader.yml",
+      "output": {
+        ".html": {
+          "relative_path": "api/SIPSorcery.Net.RTSPTransportHeader.html",
+          "hash": "CMzpD9uNWdDRFhgJ3qs6Ow=="
+        }
+      },
+      "is_incremental": true,
+      "version": ""
+    },
+    {
+      "type": "ManagedReference",
+      "source_relative_path": "api/SIPSorcery.Net.RTSPURL.yml",
+      "output": {
+        ".html": {
+          "relative_path": "api/SIPSorcery.Net.RTSPURL.html",
+          "hash": "gF/e7ltUKGA9KAtDY6TbQA=="
+        }
+      },
+      "is_incremental": true,
+      "version": ""
+    },
+    {
+      "type": "ManagedReference",
+      "source_relative_path": "api/SIPSorcery.Net.RtpMediaTypesEnum.yml",
+      "output": {
+        ".html": {
+          "relative_path": "api/SIPSorcery.Net.RtpMediaTypesEnum.html",
+          "hash": "uPDZrjn47yWTacKlcZ4pXQ=="
+        }
+      },
+      "is_incremental": true,
+      "version": ""
+    },
+    {
+      "type": "ManagedReference",
+      "source_relative_path": "api/SIPSorcery.Net.SDP.yml",
+      "output": {
+        ".html": {
+          "relative_path": "api/SIPSorcery.Net.SDP.html",
+          "hash": "79H3S2dKcoOEW+wMR4LDCQ=="
+        }
+      },
+      "is_incremental": true,
+      "version": ""
+    },
+    {
+      "type": "ManagedReference",
+      "source_relative_path": "api/SIPSorcery.Net.SDPConnectionInformation.yml",
+      "output": {
+        ".html": {
+          "relative_path": "api/SIPSorcery.Net.SDPConnectionInformation.html",
+          "hash": "/9NN8CNG1nvdbSmdB0x5Nw=="
+        }
+      },
+      "is_incremental": true,
+      "version": ""
+    },
+    {
+      "type": "ManagedReference",
+      "source_relative_path": "api/SIPSorcery.Net.SDPMediaAnnouncement.yml",
+      "output": {
+        ".html": {
+          "relative_path": "api/SIPSorcery.Net.SDPMediaAnnouncement.html",
+          "hash": "dL5WrhG2ZhXNFxwJnf6NMg=="
+        }
+      },
+      "is_incremental": true,
+      "version": ""
+    },
+    {
+      "type": "ManagedReference",
+      "source_relative_path": "api/SIPSorcery.Net.SDPMediaFormat.yml",
+      "output": {
+        ".html": {
+          "relative_path": "api/SIPSorcery.Net.SDPMediaFormat.html",
+          "hash": "ImpJrPPVcuVb08lGqwyweA=="
+        }
+      },
+      "is_incremental": true,
+      "version": ""
+    },
+    {
+      "type": "ManagedReference",
+      "source_relative_path": "api/SIPSorcery.Net.SDPMediaFormatInfo.yml",
+      "output": {
+        ".html": {
+          "relative_path": "api/SIPSorcery.Net.SDPMediaFormatInfo.html",
+          "hash": "vpyuD1mbfM4UgueiopvM6w=="
+        }
+      },
+      "is_incremental": true,
+      "version": ""
+    },
+    {
+      "type": "ManagedReference",
+      "source_relative_path": "api/SIPSorcery.Net.SDPMediaFormatsEnum.yml",
+      "output": {
+        ".html": {
+          "relative_path": "api/SIPSorcery.Net.SDPMediaFormatsEnum.html",
+          "hash": "ra+kfe49DrnE0RWoF1uBog=="
+        }
+      },
+      "is_incremental": true,
+      "version": ""
+    },
+    {
+      "type": "ManagedReference",
+      "source_relative_path": "api/SIPSorcery.Net.SDPMediaTypes.yml",
+      "output": {
+        ".html": {
+          "relative_path": "api/SIPSorcery.Net.SDPMediaTypes.html",
+          "hash": "SeH2H3FXW+chX1lQpUIIBQ=="
+        }
+      },
+      "is_incremental": true,
+      "version": ""
+    },
+    {
+      "type": "ManagedReference",
+      "source_relative_path": "api/SIPSorcery.Net.SDPMediaTypesEnum.yml",
+      "output": {
+        ".html": {
+          "relative_path": "api/SIPSorcery.Net.SDPMediaTypesEnum.html",
+          "hash": "AU4tWN9dJ/+MAJTUdkrLmw=="
+        }
+      },
+      "is_incremental": true,
+      "version": ""
+    },
+    {
+      "type": "ManagedReference",
+      "source_relative_path": "api/SIPSorcery.Net.SDPNonStandardMediaFormatsEnum.yml",
+      "output": {
+        ".html": {
+          "relative_path": "api/SIPSorcery.Net.SDPNonStandardMediaFormatsEnum.html",
+          "hash": "OUOZB64bvL1le8oWXJK3Cw=="
+        }
+      },
+      "is_incremental": true,
+      "version": ""
+    },
+    {
+      "type": "ManagedReference",
+      "source_relative_path": "api/SIPSorcery.Net.SDPSecurityDescription.CryptoSuites.yml",
+      "output": {
+        ".html": {
+          "relative_path": "api/SIPSorcery.Net.SDPSecurityDescription.CryptoSuites.html",
+          "hash": "375wF6+2Em+WSQpF7fBwzw=="
+        }
+      },
+      "is_incremental": true,
+      "version": ""
+    },
+    {
+      "type": "ManagedReference",
+      "source_relative_path": "api/SIPSorcery.Net.SDPSecurityDescription.KeyParameter.yml",
+      "output": {
+        ".html": {
+          "relative_path": "api/SIPSorcery.Net.SDPSecurityDescription.KeyParameter.html",
+          "hash": "Ap7LaZqEvUBxS1pYefgH8w=="
+        }
+      },
+      "is_incremental": true,
+      "version": ""
+    },
+    {
+      "type": "ManagedReference",
+      "source_relative_path": "api/SIPSorcery.Net.SDPSecurityDescription.SessionParameter.FecTypes.yml",
+      "output": {
+        ".html": {
+          "relative_path": "api/SIPSorcery.Net.SDPSecurityDescription.SessionParameter.FecTypes.html",
+          "hash": "lh7QcFeipWoZ2rX+w4P7zA=="
+        }
+      },
+      "is_incremental": true,
+      "version": ""
+    },
+    {
+      "type": "ManagedReference",
+      "source_relative_path": "api/SIPSorcery.Net.SDPSecurityDescription.SessionParameter.SrtpSessionParams.yml",
+      "output": {
+        ".html": {
+          "relative_path": "api/SIPSorcery.Net.SDPSecurityDescription.SessionParameter.SrtpSessionParams.html",
+          "hash": "0AHhOjfFclAb3YOq0JPzig=="
+        }
+      },
+      "is_incremental": true,
+      "version": ""
+    },
+    {
+      "type": "ManagedReference",
+      "source_relative_path": "api/SIPSorcery.Net.SDPSecurityDescription.SessionParameter.yml",
+      "output": {
+        ".html": {
+          "relative_path": "api/SIPSorcery.Net.SDPSecurityDescription.SessionParameter.html",
+          "hash": "kifkLYbYayhStL60v19hzA=="
+        }
+      },
+      "is_incremental": true,
+      "version": ""
+    },
+    {
+      "type": "ManagedReference",
+      "source_relative_path": "api/SIPSorcery.Net.SDPSecurityDescription.yml",
+      "output": {
+        ".html": {
+          "relative_path": "api/SIPSorcery.Net.SDPSecurityDescription.html",
+          "hash": "ytOUHvugEGtQLBs2DpwoUw=="
+        }
+      },
+      "is_incremental": true,
+      "version": ""
+    },
+    {
+      "type": "ManagedReference",
+      "source_relative_path": "api/SIPSorcery.Net.STUNAddressAttribute.yml",
+      "output": {
+        ".html": {
+          "relative_path": "api/SIPSorcery.Net.STUNAddressAttribute.html",
+          "hash": "em434CtjNhSxGlEuBU75FA=="
+        }
+      },
+      "is_incremental": true,
+      "version": ""
+    },
+    {
+      "type": "ManagedReference",
+      "source_relative_path": "api/SIPSorcery.Net.STUNAttribute.yml",
+      "output": {
+        ".html": {
+          "relative_path": "api/SIPSorcery.Net.STUNAttribute.html",
+          "hash": "2qTIAh5yLb081JxHUWgAbA=="
+        }
+      },
+      "is_incremental": true,
+      "version": ""
+    },
+    {
+      "type": "ManagedReference",
+      "source_relative_path": "api/SIPSorcery.Net.STUNAttributeTypes.yml",
+      "output": {
+        ".html": {
+          "relative_path": "api/SIPSorcery.Net.STUNAttributeTypes.html",
+          "hash": "n5Zv6M5nvUOvxbdsv0LkNg=="
+        }
+      },
+      "is_incremental": true,
+      "version": ""
+    },
+    {
+      "type": "ManagedReference",
+      "source_relative_path": "api/SIPSorcery.Net.STUNAttributeTypesEnum.yml",
+      "output": {
+        ".html": {
+          "relative_path": "api/SIPSorcery.Net.STUNAttributeTypesEnum.html",
+          "hash": "amgK3H8VMgEarWQf1ME4yA=="
+        }
+      },
+      "is_incremental": true,
+      "version": ""
+    },
+    {
+      "type": "ManagedReference",
+      "source_relative_path": "api/SIPSorcery.Net.STUNChangeRequestAttribute.yml",
+      "output": {
+        ".html": {
+          "relative_path": "api/SIPSorcery.Net.STUNChangeRequestAttribute.html",
+          "hash": "DiHLkgkDG19TSG7jXSiphg=="
+        }
+      },
+      "is_incremental": true,
+      "version": ""
+    },
+    {
+      "type": "ManagedReference",
+      "source_relative_path": "api/SIPSorcery.Net.STUNClient.yml",
+      "output": {
+        ".html": {
+          "relative_path": "api/SIPSorcery.Net.STUNClient.html",
+          "hash": "zTmFGJFHrQkruxZFWyRyww=="
+        }
+      },
+      "is_incremental": true,
+      "version": ""
+    },
+    {
+      "type": "ManagedReference",
+      "source_relative_path": "api/SIPSorcery.Net.STUNHeader.yml",
+      "output": {
+        ".html": {
+          "relative_path": "api/SIPSorcery.Net.STUNHeader.html",
+          "hash": "XiGLZRiGJd4WEvcPLPLoag=="
+        }
+      },
+      "is_incremental": true,
+      "version": ""
+    },
+    {
+      "type": "ManagedReference",
+      "source_relative_path": "api/SIPSorcery.Net.STUNListener.yml",
+      "output": {
+        ".html": {
+          "relative_path": "api/SIPSorcery.Net.STUNListener.html",
+          "hash": "0V7Gv56LIWT15auaHFsDAw=="
+        }
+      },
+      "is_incremental": true,
+      "version": ""
+    },
+    {
+      "type": "ManagedReference",
+      "source_relative_path": "api/SIPSorcery.Net.STUNMessage.yml",
+      "output": {
+        ".html": {
+          "relative_path": "api/SIPSorcery.Net.STUNMessage.html",
+          "hash": "vxg10z8RlNpheGJxfj1Kag=="
+        }
+      },
+      "is_incremental": true,
+      "version": ""
+    },
+    {
+      "type": "ManagedReference",
+      "source_relative_path": "api/SIPSorcery.Net.STUNMessageReceived.yml",
+      "output": {
+        ".html": {
+          "relative_path": "api/SIPSorcery.Net.STUNMessageReceived.html",
+          "hash": "xRRzG7Q7N91VJ2oETllbJw=="
+        }
+      },
+      "is_incremental": true,
+      "version": ""
+    },
+    {
+      "type": "ManagedReference",
+      "source_relative_path": "api/SIPSorcery.Net.STUNMessageTypes.yml",
+      "output": {
+        ".html": {
+          "relative_path": "api/SIPSorcery.Net.STUNMessageTypes.html",
+          "hash": "9fg1iseCvpEVBd3RDhkzOw=="
+        }
+      },
+      "is_incremental": true,
+      "version": ""
+    },
+    {
+      "type": "ManagedReference",
+      "source_relative_path": "api/SIPSorcery.Net.STUNMessageTypesEnum.yml",
+      "output": {
+        ".html": {
+          "relative_path": "api/SIPSorcery.Net.STUNMessageTypesEnum.html",
+          "hash": "23ylQIM6jk3zLvLSk5wiGQ=="
+        }
+      },
+      "is_incremental": true,
+      "version": ""
+    },
+    {
+      "type": "ManagedReference",
+      "source_relative_path": "api/SIPSorcery.Net.STUNSendMessageDelegate.yml",
+      "output": {
+        ".html": {
+          "relative_path": "api/SIPSorcery.Net.STUNSendMessageDelegate.html",
+          "hash": "etziEg1tfXKC5NEbNRSTJQ=="
+        }
+      },
+      "is_incremental": true,
+      "version": ""
+    },
+    {
+      "type": "ManagedReference",
+      "source_relative_path": "api/SIPSorcery.Net.STUNServer.yml",
+      "output": {
+        ".html": {
+          "relative_path": "api/SIPSorcery.Net.STUNServer.html",
+          "hash": "yiGrp8ihVyfDJBTia2xLpQ=="
+        }
+      },
+      "is_incremental": true,
+      "version": ""
+    },
+    {
+      "type": "ManagedReference",
+      "source_relative_path": "api/SIPSorcery.Net.STUNServerRequestInTraceDelegate.yml",
+      "output": {
+        ".html": {
+          "relative_path": "api/SIPSorcery.Net.STUNServerRequestInTraceDelegate.html",
+          "hash": "gJv0HDnAwsiObzUkz3ISwQ=="
+        }
+      },
+      "is_incremental": true,
+      "version": ""
+    },
+    {
+      "type": "ManagedReference",
+      "source_relative_path": "api/SIPSorcery.Net.STUNServerResponseOutTraceDelegate.yml",
+      "output": {
+        ".html": {
+          "relative_path": "api/SIPSorcery.Net.STUNServerResponseOutTraceDelegate.html",
+          "hash": "5+66+XVMZ9cxVwXysgznLw=="
+        }
+      },
+      "is_incremental": true,
+      "version": ""
+    },
+    {
+      "type": "ManagedReference",
+      "source_relative_path": "api/SIPSorcery.Net.STUNv2AddressAttribute.yml",
+      "output": {
+        ".html": {
+          "relative_path": "api/SIPSorcery.Net.STUNv2AddressAttribute.html",
+          "hash": "pZDPLtPQ/XVGaBT3ctmiHw=="
+        }
+      },
+      "is_incremental": true,
+      "version": ""
+    },
+    {
+      "type": "ManagedReference",
+      "source_relative_path": "api/SIPSorcery.Net.STUNv2Attribute.yml",
+      "output": {
+        ".html": {
+          "relative_path": "api/SIPSorcery.Net.STUNv2Attribute.html",
+          "hash": "zel//y9jB0kbu5wLTfOUgw=="
+        }
+      },
+      "is_incremental": true,
+      "version": ""
+    },
+    {
+      "type": "ManagedReference",
+      "source_relative_path": "api/SIPSorcery.Net.STUNv2AttributeConstants.yml",
+      "output": {
+        ".html": {
+          "relative_path": "api/SIPSorcery.Net.STUNv2AttributeConstants.html",
+          "hash": "inEFqeaACzD6T4f5EMClrA=="
+        }
+      },
+      "is_incremental": true,
+      "version": ""
+    },
+    {
+      "type": "ManagedReference",
+      "source_relative_path": "api/SIPSorcery.Net.STUNv2AttributeTypes.yml",
+      "output": {
+        ".html": {
+          "relative_path": "api/SIPSorcery.Net.STUNv2AttributeTypes.html",
+          "hash": "KfvbODo3Q+NxViDQF7B1lw=="
+        }
+      },
+      "is_incremental": true,
+      "version": ""
+    },
+    {
+      "type": "ManagedReference",
+      "source_relative_path": "api/SIPSorcery.Net.STUNv2AttributeTypesEnum.yml",
+      "output": {
+        ".html": {
+          "relative_path": "api/SIPSorcery.Net.STUNv2AttributeTypesEnum.html",
+          "hash": "VuHv9jFTThRFZ1dVXXqbWQ=="
+        }
+      },
+      "is_incremental": true,
+      "version": ""
+    },
+    {
+      "type": "ManagedReference",
+      "source_relative_path": "api/SIPSorcery.Net.STUNv2ChangeRequestAttribute.yml",
+      "output": {
+        ".html": {
+          "relative_path": "api/SIPSorcery.Net.STUNv2ChangeRequestAttribute.html",
+          "hash": "B63DMFA7ppsFhm6Le13CxQ=="
+        }
+      },
+      "is_incremental": true,
+      "version": ""
+    },
+    {
+      "type": "ManagedReference",
+      "source_relative_path": "api/SIPSorcery.Net.STUNv2ClassTypesEnum.yml",
+      "output": {
+        ".html": {
+          "relative_path": "api/SIPSorcery.Net.STUNv2ClassTypesEnum.html",
+          "hash": "PaKqZnN3hy0RQ9G+I/cjzw=="
+        }
+      },
+      "is_incremental": true,
+      "version": ""
+    },
+    {
+      "type": "ManagedReference",
+      "source_relative_path": "api/SIPSorcery.Net.STUNv2ErrorCodeAttribute.yml",
+      "output": {
+        ".html": {
+          "relative_path": "api/SIPSorcery.Net.STUNv2ErrorCodeAttribute.html",
+          "hash": "ALhdfMsI4EWUWEWCRlaRlQ=="
+        }
+      },
+      "is_incremental": true,
+      "version": ""
+    },
+    {
+      "type": "ManagedReference",
+      "source_relative_path": "api/SIPSorcery.Net.STUNv2Header.yml",
+      "output": {
+        ".html": {
+          "relative_path": "api/SIPSorcery.Net.STUNv2Header.html",
+          "hash": "yc5J9i40zNWzqfV5hidPHA=="
+        }
+      },
+      "is_incremental": true,
+      "version": ""
+    },
+    {
+      "type": "ManagedReference",
+      "source_relative_path": "api/SIPSorcery.Net.STUNv2Message.yml",
+      "output": {
+        ".html": {
+          "relative_path": "api/SIPSorcery.Net.STUNv2Message.html",
+          "hash": "P0wRmrEgUnaWirzpJUcIyA=="
+        }
+      },
+      "is_incremental": true,
+      "version": ""
+    },
+    {
+      "type": "ManagedReference",
+      "source_relative_path": "api/SIPSorcery.Net.STUNv2MessageTypes.yml",
+      "output": {
+        ".html": {
+          "relative_path": "api/SIPSorcery.Net.STUNv2MessageTypes.html",
+          "hash": "jkA7uNkdfmfFY9jNt5QOpw=="
+        }
+      },
+      "is_incremental": true,
+      "version": ""
+    },
+    {
+      "type": "ManagedReference",
+      "source_relative_path": "api/SIPSorcery.Net.STUNv2MessageTypesEnum.yml",
+      "output": {
+        ".html": {
+          "relative_path": "api/SIPSorcery.Net.STUNv2MessageTypesEnum.html",
+          "hash": "JQY7VBkvGzNkq1dWxiicrw=="
+        }
+      },
+      "is_incremental": true,
+      "version": ""
+    },
+    {
+      "type": "ManagedReference",
+      "source_relative_path": "api/SIPSorcery.Net.STUNv2XORAddressAttribute.yml",
+      "output": {
+        ".html": {
+          "relative_path": "api/SIPSorcery.Net.STUNv2XORAddressAttribute.html",
+          "hash": "j38Td8EBmJtZuDTBSpmGDQ=="
+        }
+      },
+      "is_incremental": true,
+      "version": ""
+    },
+    {
+      "type": "ManagedReference",
+      "source_relative_path": "api/SIPSorcery.Net.TurnServer.yml",
+      "output": {
+        ".html": {
+          "relative_path": "api/SIPSorcery.Net.TurnServer.html",
+          "hash": "CiC23nSaQ52vQj7npIYEvw=="
+        }
+      },
+      "is_incremental": true,
+      "version": ""
+    },
+    {
+      "type": "ManagedReference",
+      "source_relative_path": "api/SIPSorcery.Net.Utility.yml",
+      "output": {
+        ".html": {
+          "relative_path": "api/SIPSorcery.Net.Utility.html",
+          "hash": "yMARZV7gZQF6csjudv21gQ=="
+        }
+      },
+      "is_incremental": true,
+      "version": ""
+    },
+    {
+      "type": "ManagedReference",
+      "source_relative_path": "api/SIPSorcery.Net.WebRtc.WebRtcPeer.yml",
+      "output": {
+        ".html": {
+          "relative_path": "api/SIPSorcery.Net.WebRtc.WebRtcPeer.html",
+          "hash": "qHaAasSF0yZ4FLMNuANwKQ=="
+        }
+      },
+      "is_incremental": true,
+      "version": ""
+    },
+    {
+      "type": "ManagedReference",
+      "source_relative_path": "api/SIPSorcery.Net.WebRtc.yml",
+      "output": {
+        ".html": {
+          "relative_path": "api/SIPSorcery.Net.WebRtc.html",
+          "hash": "AJQgkT8ef/qYgUqwWlSdtQ=="
+        }
+      },
+      "is_incremental": true,
+      "version": ""
+    },
+    {
+      "type": "ManagedReference",
+      "source_relative_path": "api/SIPSorcery.Net.yml",
+      "output": {
+        ".html": {
+          "relative_path": "api/SIPSorcery.Net.html",
+          "hash": "fF+42+LJJwJjxyEJEYSq2g=="
+        }
+      },
+      "is_incremental": true,
+      "version": ""
+    },
+    {
+      "type": "ManagedReference",
+      "source_relative_path": "api/SIPSorcery.SIP.App.BlindTransferDelegate.yml",
+      "output": {
+        ".html": {
+          "relative_path": "api/SIPSorcery.SIP.App.BlindTransferDelegate.html",
+          "hash": "U1fiGZ2ZeBtApuHSRdjnpg=="
+        }
+      },
+      "is_incremental": true,
+      "version": ""
+    },
+    {
+      "type": "ManagedReference",
+      "source_relative_path": "api/SIPSorcery.SIP.App.CRMHeaders.yml",
+      "output": {
+        ".html": {
+          "relative_path": "api/SIPSorcery.SIP.App.CRMHeaders.html",
+          "hash": "oS6uwtUZUcrq+q1lIKwPWg=="
+        }
+      },
+      "is_incremental": true,
+      "version": ""
+    },
+    {
+      "type": "ManagedReference",
+      "source_relative_path": "api/SIPSorcery.SIP.App.DialogueBridgeClosedDelegate.yml",
+      "output": {
+        ".html": {
+          "relative_path": "api/SIPSorcery.SIP.App.DialogueBridgeClosedDelegate.html",
+          "hash": "1O+WgAe9jQJA/kXAK/XzOw=="
+        }
+      },
+      "is_incremental": true,
+      "version": ""
+    },
+    {
+      "type": "ManagedReference",
+      "source_relative_path": "api/SIPSorcery.SIP.App.DialogueBridgeCreatedDelegate.yml",
+      "output": {
+        ".html": {
+          "relative_path": "api/SIPSorcery.SIP.App.DialogueBridgeCreatedDelegate.html",
+          "hash": "NK6zgSVHIAWyWhS51G8QQw=="
+        }
+      },
+      "is_incremental": true,
+      "version": ""
+    },
+    {
+      "type": "ManagedReference",
+      "source_relative_path": "api/SIPSorcery.SIP.App.GetSIPAccountDelegate.yml",
+      "output": {
+        ".html": {
+          "relative_path": "api/SIPSorcery.SIP.App.GetSIPAccountDelegate.html",
+          "hash": "G/XZFeVY3yaeeHRsVqspTQ=="
+        }
+      },
+      "is_incremental": true,
+      "version": ""
+    },
+    {
+      "type": "ManagedReference",
+      "source_relative_path": "api/SIPSorcery.SIP.App.GetSIPAccountsForOwnerDelegate.yml",
+      "output": {
+        ".html": {
+          "relative_path": "api/SIPSorcery.SIP.App.GetSIPAccountsForOwnerDelegate.html",
+          "hash": "pGQ3+yd4EgIjQIvFZuZFTQ=="
+        }
+      },
+      "is_incremental": true,
+      "version": ""
+    },
+    {
+      "type": "ManagedReference",
+      "source_relative_path": "api/SIPSorcery.SIP.App.GetSIPAccountsForUserDelegate.yml",
+      "output": {
+        ".html": {
+          "relative_path": "api/SIPSorcery.SIP.App.GetSIPAccountsForUserDelegate.html",
+          "hash": "G8RTBkhvOjkEXiDSeimBhQ=="
+        }
+      },
+      "is_incremental": true,
+      "version": ""
+    },
+    {
+      "type": "ManagedReference",
+      "source_relative_path": "api/SIPSorcery.SIP.App.IPAddressChangedDelegate.yml",
+      "output": {
+        ".html": {
+          "relative_path": "api/SIPSorcery.SIP.App.IPAddressChangedDelegate.html",
+          "hash": "vso+3UINXMtaa8LFxImqZg=="
+        }
+      },
+      "is_incremental": true,
+      "version": ""
+    },
+    {
+      "type": "ManagedReference",
+      "source_relative_path": "api/SIPSorcery.SIP.App.ISIPClientUserAgent.yml",
+      "output": {
+        ".html": {
+          "relative_path": "api/SIPSorcery.SIP.App.ISIPClientUserAgent.html",
+          "hash": "4wwSV9lB0PY5d0tHcd/Q0A=="
+        }
+      },
+      "is_incremental": true,
+      "version": ""
+    },
+    {
+      "type": "ManagedReference",
+      "source_relative_path": "api/SIPSorcery.SIP.App.ISIPServerUserAgent.yml",
+      "output": {
+        ".html": {
+          "relative_path": "api/SIPSorcery.SIP.App.ISIPServerUserAgent.html",
+          "hash": "ZsqCuQfm19hvUxLvBByv1w=="
+        }
+      },
+      "is_incremental": true,
+      "version": ""
+    },
+    {
+      "type": "ManagedReference",
+      "source_relative_path": "api/SIPSorcery.SIP.App.QueueNewCallDelegate.yml",
+      "output": {
+        ".html": {
+          "relative_path": "api/SIPSorcery.SIP.App.QueueNewCallDelegate.html",
+          "hash": "XZFlqCMAQiAmwGk81l0xCw=="
+        }
+      },
+      "is_incremental": true,
+      "version": ""
+    },
+    {
+      "type": "ManagedReference",
+      "source_relative_path": "api/SIPSorcery.SIP.App.RtccCustomerAccount.yml",
+      "output": {
+        ".html": {
+          "relative_path": "api/SIPSorcery.SIP.App.RtccCustomerAccount.html",
+          "hash": "g77X7mhWjsaIkOFXSMNnMg=="
+        }
+      },
+      "is_incremental": true,
+      "version": ""
+    },
+    {
+      "type": "ManagedReference",
+      "source_relative_path": "api/SIPSorcery.SIP.App.RtccGetBalanceDelegate.yml",
+      "output": {
+        ".html": {
+          "relative_path": "api/SIPSorcery.SIP.App.RtccGetBalanceDelegate.html",
+          "hash": "jeqH9Rsyb4NdQUEw49xXYw=="
+        }
+      },
+      "is_incremental": true,
+      "version": ""
+    },
+    {
+      "type": "ManagedReference",
+      "source_relative_path": "api/SIPSorcery.SIP.App.RtccGetCustomerDelegate.yml",
+      "output": {
+        ".html": {
+          "relative_path": "api/SIPSorcery.SIP.App.RtccGetCustomerDelegate.html",
+          "hash": "7N5PbLMUrwPY2qtkRn3Muw=="
+        }
+      },
+      "is_incremental": true,
+      "version": ""
+    },
+    {
+      "type": "ManagedReference",
+      "source_relative_path": "api/SIPSorcery.SIP.App.RtccGetRateDelegate.yml",
+      "output": {
+        ".html": {
+          "relative_path": "api/SIPSorcery.SIP.App.RtccGetRateDelegate.html",
+          "hash": "9LuBfdsz9opNfbuUTbM2MA=="
+        }
+      },
+      "is_incremental": true,
+      "version": ""
+    },
+    {
+      "type": "ManagedReference",
+      "source_relative_path": "api/SIPSorcery.SIP.App.RtccRate.yml",
+      "output": {
+        ".html": {
+          "relative_path": "api/SIPSorcery.SIP.App.RtccRate.html",
+          "hash": "2BDxnRjV1W92bw/c3mU0OA=="
+        }
+      },
+      "is_incremental": true,
+      "version": ""
+    },
+    {
+      "type": "ManagedReference",
+      "source_relative_path": "api/SIPSorcery.SIP.App.RtccReserveInitialCreditDelegate.yml",
+      "output": {
+        ".html": {
+          "relative_path": "api/SIPSorcery.SIP.App.RtccReserveInitialCreditDelegate.html",
+          "hash": "V05M4Hy3sSTbdMmEYQaeZg=="
+        }
+      },
+      "is_incremental": true,
+      "version": ""
+    },
+    {
+      "type": "ManagedReference",
+      "source_relative_path": "api/SIPSorcery.SIP.App.RtccUpdateCdrDelegate.yml",
+      "output": {
+        ".html": {
+          "relative_path": "api/SIPSorcery.SIP.App.RtccUpdateCdrDelegate.html",
+          "hash": "VBdYzPaq9B1Ma+h+2Sie7Q=="
+        }
+      },
+      "is_incremental": true,
+      "version": ""
+    },
+    {
+      "type": "ManagedReference",
+      "source_relative_path": "api/SIPSorcery.SIP.App.SIPAccount.yml",
+      "output": {
+        ".html": {
+          "relative_path": "api/SIPSorcery.SIP.App.SIPAccount.html",
+          "hash": "GCJqADO54Idafs4PBy9nTg=="
+        }
+      },
+      "is_incremental": true,
+      "version": ""
+    },
+    {
+      "type": "ManagedReference",
+      "source_relative_path": "api/SIPSorcery.SIP.App.SIPAssetGetPropertyByIdDelegate-1.yml",
+      "output": {
+        ".html": {
+          "relative_path": "api/SIPSorcery.SIP.App.SIPAssetGetPropertyByIdDelegate-1.html",
+          "hash": "VKczdgTtviUTg5zBvB3xmA=="
+        }
+      },
+      "is_incremental": true,
+      "version": ""
+    },
+    {
+      "type": "ManagedReference",
+      "source_relative_path": "api/SIPSorcery.SIP.App.SIPAuthenticateRequestDelegate.yml",
+      "output": {
+        ".html": {
+          "relative_path": "api/SIPSorcery.SIP.App.SIPAuthenticateRequestDelegate.html",
+          "hash": "LhLlemEYos6XiJaaZ2FZsw=="
+        }
+      },
+      "is_incremental": true,
+      "version": ""
+    },
+    {
+      "type": "ManagedReference",
+      "source_relative_path": "api/SIPSorcery.SIP.App.SIPB2BUserAgent.yml",
+      "output": {
+        ".html": {
+          "relative_path": "api/SIPSorcery.SIP.App.SIPB2BUserAgent.html",
+          "hash": "LDHKdYtJzCc5bcd+Hf51zg=="
+        }
+      },
+      "is_incremental": true,
+      "version": ""
+    },
+    {
+      "type": "ManagedReference",
+      "source_relative_path": "api/SIPSorcery.SIP.App.SIPCallDescriptor.yml",
+      "output": {
+        ".html": {
+          "relative_path": "api/SIPSorcery.SIP.App.SIPCallDescriptor.html",
+          "hash": "WnhBFxod9HJOGeo/JtWTNA=="
+        }
+      },
+      "is_incremental": true,
+      "version": ""
+    },
+    {
+      "type": "ManagedReference",
+      "source_relative_path": "api/SIPSorcery.SIP.App.SIPCallFailedDelegate.yml",
+      "output": {
+        ".html": {
+          "relative_path": "api/SIPSorcery.SIP.App.SIPCallFailedDelegate.html",
+          "hash": "m7aHts2Hfo5U/BWtbzfJsg=="
+        }
+      },
+      "is_incremental": true,
+      "version": ""
+    },
+    {
+      "type": "ManagedReference",
+      "source_relative_path": "api/SIPSorcery.SIP.App.SIPCallRedirectModesEnum.yml",
+      "output": {
+        ".html": {
+          "relative_path": "api/SIPSorcery.SIP.App.SIPCallRedirectModesEnum.html",
+          "hash": "+NZNAlaoKdpWQrjldJwung=="
+        }
+      },
+      "is_incremental": true,
+      "version": ""
+    },
+    {
+      "type": "ManagedReference",
+      "source_relative_path": "api/SIPSorcery.SIP.App.SIPCallResponseDelegate.yml",
+      "output": {
+        ".html": {
+          "relative_path": "api/SIPSorcery.SIP.App.SIPCallResponseDelegate.html",
+          "hash": "JYxZK3IX4wMQgkp+TqV0jA=="
+        }
+      },
+      "is_incremental": true,
+      "version": ""
+    },
+    {
+      "type": "ManagedReference",
+      "source_relative_path": "api/SIPSorcery.SIP.App.SIPClientUserAgent.yml",
+      "output": {
+        ".html": {
+          "relative_path": "api/SIPSorcery.SIP.App.SIPClientUserAgent.html",
+          "hash": "oJ/Htp/mRoR09hP1bmH4eA=="
+        }
+      },
+      "is_incremental": true,
+      "version": ""
+    },
+    {
+      "type": "ManagedReference",
+      "source_relative_path": "api/SIPSorcery.SIP.App.SIPDNSManager.yml",
+      "output": {
+        ".html": {
+          "relative_path": "api/SIPSorcery.SIP.App.SIPDNSManager.html",
+          "hash": "ZPIg5up49Cpy6IPQeNipTg=="
+        }
+      },
+      "is_incremental": true,
+      "version": ""
+    },
+    {
+      "type": "ManagedReference",
+      "source_relative_path": "api/SIPSorcery.SIP.App.SIPMonitorAuthenticationDelegate.yml",
+      "output": {
+        ".html": {
+          "relative_path": "api/SIPSorcery.SIP.App.SIPMonitorAuthenticationDelegate.html",
+          "hash": "KTVQh71GhZltiT/eJQtQgw=="
+        }
+      },
+      "is_incremental": true,
+      "version": ""
+    },
+    {
+      "type": "ManagedReference",
+      "source_relative_path": "api/SIPSorcery.SIP.App.SIPMonitorClientTypes.yml",
+      "output": {
+        ".html": {
+          "relative_path": "api/SIPSorcery.SIP.App.SIPMonitorClientTypes.html",
+          "hash": "RFXuKgLQhIKZgSDMFbh9Jw=="
+        }
+      },
+      "is_incremental": true,
+      "version": ""
+    },
+    {
+      "type": "ManagedReference",
+      "source_relative_path": "api/SIPSorcery.SIP.App.SIPMonitorClientTypesEnum.yml",
+      "output": {
+        ".html": {
+          "relative_path": "api/SIPSorcery.SIP.App.SIPMonitorClientTypesEnum.html",
+          "hash": "HBdY6k05sLsqRAx9TEwGWQ=="
+        }
+      },
+      "is_incremental": true,
+      "version": ""
+    },
+    {
+      "type": "ManagedReference",
+      "source_relative_path": "api/SIPSorcery.SIP.App.SIPMonitorConsoleEvent.yml",
+      "output": {
+        ".html": {
+          "relative_path": "api/SIPSorcery.SIP.App.SIPMonitorConsoleEvent.html",
+          "hash": "lcZkqxINP6HNnR/eYDENAg=="
+        }
+      },
+      "is_incremental": true,
+      "version": ""
+    },
+    {
+      "type": "ManagedReference",
+      "source_relative_path": "api/SIPSorcery.SIP.App.SIPMonitorEvent.yml",
+      "output": {
+        ".html": {
+          "relative_path": "api/SIPSorcery.SIP.App.SIPMonitorEvent.html",
+          "hash": "EOF168iZouuH+iyOXk2oBw=="
+        }
+      },
+      "is_incremental": true,
+      "version": ""
+    },
+    {
+      "type": "ManagedReference",
+      "source_relative_path": "api/SIPSorcery.SIP.App.SIPMonitorEventTypes.yml",
+      "output": {
+        ".html": {
+          "relative_path": "api/SIPSorcery.SIP.App.SIPMonitorEventTypes.html",
+          "hash": "sg9Raf2UM8NSG2OepZCJOQ=="
+        }
+      },
+      "is_incremental": true,
+      "version": ""
+    },
+    {
+      "type": "ManagedReference",
+      "source_relative_path": "api/SIPSorcery.SIP.App.SIPMonitorEventTypesEnum.yml",
+      "output": {
+        ".html": {
+          "relative_path": "api/SIPSorcery.SIP.App.SIPMonitorEventTypesEnum.html",
+          "hash": "BETAjqlApPMd9YvYE0EM6w=="
+        }
+      },
+      "is_incremental": true,
+      "version": ""
+    },
+    {
+      "type": "ManagedReference",
+      "source_relative_path": "api/SIPSorcery.SIP.App.SIPMonitorLogDelegate.yml",
+      "output": {
+        ".html": {
+          "relative_path": "api/SIPSorcery.SIP.App.SIPMonitorLogDelegate.html",
+          "hash": "wFzP3xnbbvGArMhX7al7gQ=="
+        }
+      },
+      "is_incremental": true,
+      "version": ""
+    },
+    {
+      "type": "ManagedReference",
+      "source_relative_path": "api/SIPSorcery.SIP.App.SIPMonitorMachineEvent.yml",
+      "output": {
+        ".html": {
+          "relative_path": "api/SIPSorcery.SIP.App.SIPMonitorMachineEvent.html",
+          "hash": "6tir7qJReNMNKp+CDRVs+Q=="
+        }
+      },
+      "is_incremental": true,
+      "version": ""
+    },
+    {
+      "type": "ManagedReference",
+      "source_relative_path": "api/SIPSorcery.SIP.App.SIPMonitorMachineEventTypes.yml",
+      "output": {
+        ".html": {
+          "relative_path": "api/SIPSorcery.SIP.App.SIPMonitorMachineEventTypes.html",
+          "hash": "Tkw8BrrKP3uWnQ50GbUCIA=="
+        }
+      },
+      "is_incremental": true,
+      "version": ""
+    },
+    {
+      "type": "ManagedReference",
+      "source_relative_path": "api/SIPSorcery.SIP.App.SIPMonitorMachineEventTypesEnum.yml",
+      "output": {
+        ".html": {
+          "relative_path": "api/SIPSorcery.SIP.App.SIPMonitorMachineEventTypesEnum.html",
+          "hash": "xbdSwSmKvfsz9fX4CZqURQ=="
+        }
+      },
+      "is_incremental": true,
+      "version": ""
+    },
+    {
+      "type": "ManagedReference",
+      "source_relative_path": "api/SIPSorcery.SIP.App.SIPMonitorMachineLogDelegate.yml",
+      "output": {
+        ".html": {
+          "relative_path": "api/SIPSorcery.SIP.App.SIPMonitorMachineLogDelegate.html",
+          "hash": "1jIpt8WdN0k1k4ZX3iDGyg=="
+        }
+      },
+      "is_incremental": true,
+      "version": ""
+    },
+    {
+      "type": "ManagedReference",
+      "source_relative_path": "api/SIPSorcery.SIP.App.SIPMonitorServerTypes.yml",
+      "output": {
+        ".html": {
+          "relative_path": "api/SIPSorcery.SIP.App.SIPMonitorServerTypes.html",
+          "hash": "OYrYGjsGKxRVFahIfDLCUw=="
+        }
+      },
+      "is_incremental": true,
+      "version": ""
+    },
+    {
+      "type": "ManagedReference",
+      "source_relative_path": "api/SIPSorcery.SIP.App.SIPMonitorServerTypesEnum.yml",
+      "output": {
+        ".html": {
+          "relative_path": "api/SIPSorcery.SIP.App.SIPMonitorServerTypesEnum.html",
+          "hash": "c58bAjU+qC/tVnmgF5Xr5g=="
+        }
+      },
+      "is_incremental": true,
+      "version": ""
+    },
+    {
+      "type": "ManagedReference",
+      "source_relative_path": "api/SIPSorcery.SIP.App.SIPNonInviteClientUserAgent.yml",
+      "output": {
+        ".html": {
+          "relative_path": "api/SIPSorcery.SIP.App.SIPNonInviteClientUserAgent.html",
+          "hash": "1I+fXLf0iq9raJHuZcqOLw=="
+        }
+      },
+      "is_incremental": true,
+      "version": ""
+    },
+    {
+      "type": "ManagedReference",
+      "source_relative_path": "api/SIPSorcery.SIP.App.SIPNonInviteServerUserAgent.yml",
+      "output": {
+        ".html": {
+          "relative_path": "api/SIPSorcery.SIP.App.SIPNonInviteServerUserAgent.html",
+          "hash": "Z0J37GsEbitoNYPLPvf+3w=="
+        }
+      },
+      "is_incremental": true,
+      "version": ""
+    },
+    {
+      "type": "ManagedReference",
+      "source_relative_path": "api/SIPSorcery.SIP.App.SIPNotifierClient-1.yml",
+      "output": {
+        ".html": {
+          "relative_path": "api/SIPSorcery.SIP.App.SIPNotifierClient-1.html",
+          "hash": "n7Vl4j/RaThqDAUnjMwBug=="
+        }
+      },
+      "is_incremental": true,
+      "version": ""
+    },
+    {
+      "type": "ManagedReference",
+      "source_relative_path": "api/SIPSorcery.SIP.App.SIPPacketMangler.yml",
+      "output": {
+        ".html": {
+          "relative_path": "api/SIPSorcery.SIP.App.SIPPacketMangler.html",
+          "hash": "BkKsQ7SHDW+YZXEOP/Z0sA=="
+        }
+      },
+      "is_incremental": true,
+      "version": ""
+    },
+    {
+      "type": "ManagedReference",
+      "source_relative_path": "api/SIPSorcery.SIP.App.SIPRegistrarBindingsCountDelegate.yml",
+      "output": {
+        ".html": {
+          "relative_path": "api/SIPSorcery.SIP.App.SIPRegistrarBindingsCountDelegate.html",
+          "hash": "WZWQnlZKFXGQCvNhjXjFvA=="
+        }
+      },
+      "is_incremental": true,
+      "version": ""
+    },
+    {
+      "type": "ManagedReference",
+      "source_relative_path": "api/SIPSorcery.SIP.App.SIPRegistrationUserAgent.yml",
+      "output": {
+        ".html": {
+          "relative_path": "api/SIPSorcery.SIP.App.SIPRegistrationUserAgent.html",
+          "hash": "hx5r5slEfGcAGUkRBEQLHA=="
+        }
+      },
+      "is_incremental": true,
+      "version": ""
+    },
+    {
+      "type": "ManagedReference",
+      "source_relative_path": "api/SIPSorcery.SIP.App.SIPRequestAuthenticator.yml",
+      "output": {
+        ".html": {
+          "relative_path": "api/SIPSorcery.SIP.App.SIPRequestAuthenticator.html",
+          "hash": "nrIo2QYzfwrmLOL5uHmYCA=="
+        }
+      },
+      "is_incremental": true,
+      "version": ""
+    },
+    {
+      "type": "ManagedReference",
+      "source_relative_path": "api/SIPSorcery.SIP.App.SIPServerUserAgent.yml",
+      "output": {
+        ".html": {
+          "relative_path": "api/SIPSorcery.SIP.App.SIPServerUserAgent.html",
+          "hash": "B6MXabfHEw1tmh6dPnvoXg=="
+        }
+      },
+      "is_incremental": true,
+      "version": ""
+    },
+    {
+      "type": "ManagedReference",
+      "source_relative_path": "api/SIPSorcery.SIP.App.SIPTransferServerUserAgent.yml",
+      "output": {
+        ".html": {
+          "relative_path": "api/SIPSorcery.SIP.App.SIPTransferServerUserAgent.html",
+          "hash": "vCbrwgmn+gTM9ftfx1e3Iw=="
+        }
+      },
+      "is_incremental": true,
+      "version": ""
+    },
+    {
+      "type": "ManagedReference",
+      "source_relative_path": "api/SIPSorcery.SIP.App.SIPUASDelegate.yml",
+      "output": {
+        ".html": {
+          "relative_path": "api/SIPSorcery.SIP.App.SIPUASDelegate.html",
+          "hash": "/fx41bhrCXe2PZ0tWHhwUQ=="
+        }
+      },
+      "is_incremental": true,
+      "version": ""
+    },
+    {
+      "type": "ManagedReference",
+      "source_relative_path": "api/SIPSorcery.SIP.App.SIPUASStateChangedDelegate.yml",
+      "output": {
+        ".html": {
+          "relative_path": "api/SIPSorcery.SIP.App.SIPUASStateChangedDelegate.html",
+          "hash": "CVINuP2VP7pwwEB/81t3xQ=="
+        }
+      },
+      "is_incremental": true,
+      "version": ""
+    },
+    {
+      "type": "ManagedReference",
+      "source_relative_path": "api/SIPSorcery.SIP.App.SIPUserAgent.yml",
+      "output": {
+        ".html": {
+          "relative_path": "api/SIPSorcery.SIP.App.SIPUserAgent.html",
+          "hash": "Gi/Z61ceBCpMr3LDqG0UwA=="
+        }
+      },
+      "is_incremental": true,
+      "version": ""
+    },
+    {
+      "type": "ManagedReference",
+      "source_relative_path": "api/SIPSorcery.SIP.App.yml",
+      "output": {
+        ".html": {
+          "relative_path": "api/SIPSorcery.SIP.App.html",
+          "hash": "Iq5TjBQCgmbB1qaNnrbF6Q=="
+        }
+      },
+      "is_incremental": true,
+      "version": ""
+    },
+    {
+      "type": "ManagedReference",
+      "source_relative_path": "api/SIPSorcery.SIP.AuthHeaders.yml",
+      "output": {
+        ".html": {
+          "relative_path": "api/SIPSorcery.SIP.AuthHeaders.html",
+          "hash": "VohcC8/UP7+JsRmUNAStNg=="
+        }
+      },
+      "is_incremental": true,
+      "version": ""
+    },
+    {
+      "type": "ManagedReference",
+      "source_relative_path": "api/SIPSorcery.SIP.CDRReadyDelegate.yml",
+      "output": {
+        ".html": {
+          "relative_path": "api/SIPSorcery.SIP.CDRReadyDelegate.html",
+          "hash": "gHjTnPE//EiLZYBXyXeatw=="
+        }
+      },
+      "is_incremental": true,
+      "version": ""
+    },
+    {
+      "type": "ManagedReference",
+      "source_relative_path": "api/SIPSorcery.SIP.CallProperties.yml",
+      "output": {
+        ".html": {
+          "relative_path": "api/SIPSorcery.SIP.CallProperties.html",
+          "hash": "Lc+UVIlpzNGTY9LZCgP+xg=="
+        }
+      },
+      "is_incremental": true,
+      "version": ""
+    },
+    {
+      "type": "ManagedReference",
+      "source_relative_path": "api/SIPSorcery.SIP.HTTPDigest.yml",
+      "output": {
+        ".html": {
+          "relative_path": "api/SIPSorcery.SIP.HTTPDigest.html",
+          "hash": "GutsFWo4PvBh3V20apNEjQ=="
+        }
+      },
+      "is_incremental": true,
+      "version": ""
+    },
+    {
+      "type": "ManagedReference",
+      "source_relative_path": "api/SIPSorcery.SIP.ResolveSIPEndPointDelegate.yml",
+      "output": {
+        ".html": {
+          "relative_path": "api/SIPSorcery.SIP.ResolveSIPEndPointDelegate.html",
+          "hash": "Ere8y4+1tekTOu6aax3OOg=="
+        }
+      },
+      "is_incremental": true,
+      "version": ""
+    },
+    {
+      "type": "ManagedReference",
+      "source_relative_path": "api/SIPSorcery.SIP.SIPAuthenticationHeader.yml",
+      "output": {
+        ".html": {
+          "relative_path": "api/SIPSorcery.SIP.SIPAuthenticationHeader.html",
+          "hash": "NFkDKWYRBvPSW7ULPBcwEQ=="
+        }
+      },
+      "is_incremental": true,
+      "version": ""
+    },
+    {
+      "type": "ManagedReference",
+      "source_relative_path": "api/SIPSorcery.SIP.SIPAuthorisationDigest.yml",
+      "output": {
+        ".html": {
+          "relative_path": "api/SIPSorcery.SIP.SIPAuthorisationDigest.html",
+          "hash": "K7ueiLNFUNOVcPMzqoNxBQ=="
+        }
+      },
+      "is_incremental": true,
+      "version": ""
+    },
+    {
+      "type": "ManagedReference",
+      "source_relative_path": "api/SIPSorcery.SIP.SIPAuthorisationHeadersEnum.yml",
+      "output": {
+        ".html": {
+          "relative_path": "api/SIPSorcery.SIP.SIPAuthorisationHeadersEnum.html",
+          "hash": "KnWkovN7tgxWO+4hT84a9A=="
+        }
+      },
+      "is_incremental": true,
+      "version": ""
+    },
+    {
+      "type": "ManagedReference",
+      "source_relative_path": "api/SIPSorcery.SIP.SIPCDR.yml",
+      "output": {
+        ".html": {
+          "relative_path": "api/SIPSorcery.SIP.SIPCDR.html",
+          "hash": "Cwk3yupRVfv+Eprwje+gaA=="
+        }
+      },
+      "is_incremental": true,
+      "version": ""
+    },
+    {
+      "type": "ManagedReference",
+      "source_relative_path": "api/SIPSorcery.SIP.SIPCallDirection.yml",
+      "output": {
+        ".html": {
+          "relative_path": "api/SIPSorcery.SIP.SIPCallDirection.html",
+          "hash": "XszzwzfBwXCysK04y84SwA=="
+        }
+      },
+      "is_incremental": true,
+      "version": ""
+    },
+    {
+      "type": "ManagedReference",
+      "source_relative_path": "api/SIPSorcery.SIP.SIPCancelTransaction.yml",
+      "output": {
+        ".html": {
+          "relative_path": "api/SIPSorcery.SIP.SIPCancelTransaction.html",
+          "hash": "Djaw7VjK8iNOK+0tUVVPnQ=="
+        }
+      },
+      "is_incremental": true,
+      "version": ""
+    },
+    {
+      "type": "ManagedReference",
+      "source_relative_path": "api/SIPSorcery.SIP.SIPChannel.yml",
+      "output": {
+        ".html": {
+          "relative_path": "api/SIPSorcery.SIP.SIPChannel.html",
+          "hash": "GYcKXxKl3CGjR5Zx8RfxYQ=="
+        }
+      },
+      "is_incremental": true,
+      "version": ""
+    },
+    {
+      "type": "ManagedReference",
+      "source_relative_path": "api/SIPSorcery.SIP.SIPConstants.yml",
+      "output": {
+        ".html": {
+          "relative_path": "api/SIPSorcery.SIP.SIPConstants.html",
+          "hash": "9J5nxhpdMZesmcL2Gnyr5w=="
+        }
+      },
+      "is_incremental": true,
+      "version": ""
+    },
+    {
+      "type": "ManagedReference",
+      "source_relative_path": "api/SIPSorcery.SIP.SIPContactHeader.yml",
+      "output": {
+        ".html": {
+          "relative_path": "api/SIPSorcery.SIP.SIPContactHeader.html",
+          "hash": "4+nEvKEm5oJeiATfMG3Cmg=="
+        }
+      },
+      "is_incremental": true,
+      "version": ""
+    },
+    {
+      "type": "ManagedReference",
+      "source_relative_path": "api/SIPSorcery.SIP.SIPDNSConstants.yml",
+      "output": {
+        ".html": {
+          "relative_path": "api/SIPSorcery.SIP.SIPDNSConstants.html",
+          "hash": "9yav3v1eDJhOJE+szVS/mQ=="
+        }
+      },
+      "is_incremental": true,
+      "version": ""
+    },
+    {
+      "type": "ManagedReference",
+      "source_relative_path": "api/SIPSorcery.SIP.SIPDNSLookupEndPoint.yml",
+      "output": {
+        ".html": {
+          "relative_path": "api/SIPSorcery.SIP.SIPDNSLookupEndPoint.html",
+          "hash": "x2eHvzRdgVTy4gbOrpnOLw=="
+        }
+      },
+      "is_incremental": true,
+      "version": ""
+    },
+    {
+      "type": "ManagedReference",
+      "source_relative_path": "api/SIPSorcery.SIP.SIPDNSLookupResult.yml",
+      "output": {
+        ".html": {
+          "relative_path": "api/SIPSorcery.SIP.SIPDNSLookupResult.html",
+          "hash": "TEoANendhBDofDln0cq6IA=="
+        }
+      },
+      "is_incremental": true,
+      "version": ""
+    },
+    {
+      "type": "ManagedReference",
+      "source_relative_path": "api/SIPSorcery.SIP.SIPDNSServiceResult.yml",
+      "output": {
+        ".html": {
+          "relative_path": "api/SIPSorcery.SIP.SIPDNSServiceResult.html",
+          "hash": "+/kJwfe7eRtjJZn22l1f/g=="
+        }
+      },
+      "is_incremental": true,
+      "version": ""
+    },
+    {
+      "type": "ManagedReference",
+      "source_relative_path": "api/SIPSorcery.SIP.SIPDialogue.yml",
+      "output": {
+        ".html": {
+          "relative_path": "api/SIPSorcery.SIP.SIPDialogue.html",
+          "hash": "NhE4mWG2C9pix6HazejPdw=="
+        }
+      },
+      "is_incremental": true,
+      "version": ""
+    },
+    {
+      "type": "ManagedReference",
+      "source_relative_path": "api/SIPSorcery.SIP.SIPDialogueStateEnum.yml",
+      "output": {
+        ".html": {
+          "relative_path": "api/SIPSorcery.SIP.SIPDialogueStateEnum.html",
+          "hash": "4FRqBphT+1i8NXkx8OQGug=="
+        }
+      },
+      "is_incremental": true,
+      "version": ""
+    },
+    {
+      "type": "ManagedReference",
+      "source_relative_path": "api/SIPSorcery.SIP.SIPDialogueTransferModesEnum.yml",
+      "output": {
+        ".html": {
+          "relative_path": "api/SIPSorcery.SIP.SIPDialogueTransferModesEnum.html",
+          "hash": "K2BsDyUAi8rPcVq8sZbCFg=="
+        }
+      },
+      "is_incremental": true,
+      "version": ""
+    },
+    {
+      "type": "ManagedReference",
+      "source_relative_path": "api/SIPSorcery.SIP.SIPEndPoint.yml",
+      "output": {
+        ".html": {
+          "relative_path": "api/SIPSorcery.SIP.SIPEndPoint.html",
+          "hash": "sIRfmEBamGlUm3bZf6TZ7g=="
+        }
+      },
+      "is_incremental": true,
+      "version": ""
+    },
+    {
+      "type": "ManagedReference",
+      "source_relative_path": "api/SIPSorcery.SIP.SIPEscape.yml",
+      "output": {
+        ".html": {
+          "relative_path": "api/SIPSorcery.SIP.SIPEscape.html",
+          "hash": "gKHE6SkjkJZo48qNfRlUmQ=="
+        }
+      },
+      "is_incremental": true,
+      "version": ""
+    },
+    {
+      "type": "ManagedReference",
+      "source_relative_path": "api/SIPSorcery.SIP.SIPEvent.yml",
+      "output": {
+        ".html": {
+          "relative_path": "api/SIPSorcery.SIP.SIPEvent.html",
+          "hash": "1X15XcvBs/0NaHJu/qOlaw=="
+        }
+      },
+      "is_incremental": true,
+      "version": ""
+    },
+    {
+      "type": "ManagedReference",
+      "source_relative_path": "api/SIPSorcery.SIP.SIPEventConsts.yml",
+      "output": {
+        ".html": {
+          "relative_path": "api/SIPSorcery.SIP.SIPEventConsts.html",
+          "hash": "ApDc718ojo3Vab3xsu9SdQ=="
+        }
+      },
+      "is_incremental": true,
+      "version": ""
+    },
+    {
+      "type": "ManagedReference",
+      "source_relative_path": "api/SIPSorcery.SIP.SIPEventDialog.yml",
+      "output": {
+        ".html": {
+          "relative_path": "api/SIPSorcery.SIP.SIPEventDialog.html",
+          "hash": "Qkr2bBPF9LMSTLzBBng0kw=="
+        }
+      },
+      "is_incremental": true,
+      "version": ""
+    },
+    {
+      "type": "ManagedReference",
+      "source_relative_path": "api/SIPSorcery.SIP.SIPEventDialogDirectionEnum.yml",
+      "output": {
+        ".html": {
+          "relative_path": "api/SIPSorcery.SIP.SIPEventDialogDirectionEnum.html",
+          "hash": "H1bmzSTKLxW2l1ZxkyWKDw=="
+        }
+      },
+      "is_incremental": true,
+      "version": ""
+    },
+    {
+      "type": "ManagedReference",
+      "source_relative_path": "api/SIPSorcery.SIP.SIPEventDialogInfo.yml",
+      "output": {
+        ".html": {
+          "relative_path": "api/SIPSorcery.SIP.SIPEventDialogInfo.html",
+          "hash": "fpdDA0XPfYVfdBlH09XPuA=="
+        }
+      },
+      "is_incremental": true,
+      "version": ""
+    },
+    {
+      "type": "ManagedReference",
+      "source_relative_path": "api/SIPSorcery.SIP.SIPEventDialogInfoStateEnum.yml",
+      "output": {
+        ".html": {
+          "relative_path": "api/SIPSorcery.SIP.SIPEventDialogInfoStateEnum.html",
+          "hash": "Ozx+Q+xjhy7asZvysNlm1w=="
+        }
+      },
+      "is_incremental": true,
+      "version": ""
+    },
+    {
+      "type": "ManagedReference",
+      "source_relative_path": "api/SIPSorcery.SIP.SIPEventDialogParticipant.yml",
+      "output": {
+        ".html": {
+          "relative_path": "api/SIPSorcery.SIP.SIPEventDialogParticipant.html",
+          "hash": "c9i4Rn8sgAkjfgzZGVtBxg=="
+        }
+      },
+      "is_incremental": true,
+      "version": ""
+    },
+    {
+      "type": "ManagedReference",
+      "source_relative_path": "api/SIPSorcery.SIP.SIPEventDialogStateEvent.yml",
+      "output": {
+        ".html": {
+          "relative_path": "api/SIPSorcery.SIP.SIPEventDialogStateEvent.html",
+          "hash": "F8DoQeiN5qPUYYPM1dBwhA=="
+        }
+      },
+      "is_incremental": true,
+      "version": ""
+    },
+    {
+      "type": "ManagedReference",
+      "source_relative_path": "api/SIPSorcery.SIP.SIPEventFilters.yml",
+      "output": {
+        ".html": {
+          "relative_path": "api/SIPSorcery.SIP.SIPEventFilters.html",
+          "hash": "fLhqC7ryWGDPBwBSp6t9ow=="
+        }
+      },
+      "is_incremental": true,
+      "version": ""
+    },
+    {
+      "type": "ManagedReference",
+      "source_relative_path": "api/SIPSorcery.SIP.SIPEventPackage.yml",
+      "output": {
+        ".html": {
+          "relative_path": "api/SIPSorcery.SIP.SIPEventPackage.html",
+          "hash": "8PWK+XIYhrcxKQFamKp/2g=="
+        }
+      },
+      "is_incremental": true,
+      "version": ""
+    },
+    {
+      "type": "ManagedReference",
+      "source_relative_path": "api/SIPSorcery.SIP.SIPEventPresence.yml",
+      "output": {
+        ".html": {
+          "relative_path": "api/SIPSorcery.SIP.SIPEventPresence.html",
+          "hash": "SyaNeOaeO+WwjuDsJz7K9Q=="
+        }
+      },
+      "is_incremental": true,
+      "version": ""
+    },
+    {
+      "type": "ManagedReference",
+      "source_relative_path": "api/SIPSorcery.SIP.SIPEventPresenceStateEnum.yml",
+      "output": {
+        ".html": {
+          "relative_path": "api/SIPSorcery.SIP.SIPEventPresenceStateEnum.html",
+          "hash": "2GyThP5VvFD6qQpxz/DF1g=="
+        }
+      },
+      "is_incremental": true,
+      "version": ""
+    },
+    {
+      "type": "ManagedReference",
+      "source_relative_path": "api/SIPSorcery.SIP.SIPEventPresenceTuple.yml",
+      "output": {
+        ".html": {
+          "relative_path": "api/SIPSorcery.SIP.SIPEventPresenceTuple.html",
+          "hash": "IOuOMGyOL6EDjxpRmwBhmQ=="
+        }
+      },
+      "is_incremental": true,
+      "version": ""
+    },
+    {
+      "type": "ManagedReference",
+      "source_relative_path": "api/SIPSorcery.SIP.SIPExtensionHeaders.yml",
+      "output": {
+        ".html": {
+          "relative_path": "api/SIPSorcery.SIP.SIPExtensionHeaders.html",
+          "hash": "IX+Hzli4e6sQI6wA7QLsnQ=="
+        }
+      },
+      "is_incremental": true,
+      "version": ""
+    },
+    {
+      "type": "ManagedReference",
+      "source_relative_path": "api/SIPSorcery.SIP.SIPExtensions.yml",
+      "output": {
+        ".html": {
+          "relative_path": "api/SIPSorcery.SIP.SIPExtensions.html",
+          "hash": "lFOfPkan8HTjJ350qERBvA=="
+        }
+      },
+      "is_incremental": true,
+      "version": ""
+    },
+    {
+      "type": "ManagedReference",
+      "source_relative_path": "api/SIPSorcery.SIP.SIPFromHeader.yml",
+      "output": {
+        ".html": {
+          "relative_path": "api/SIPSorcery.SIP.SIPFromHeader.html",
+          "hash": "+HCdY8q45DWvQEQ4g1j3TA=="
+        }
+      },
+      "is_incremental": true,
+      "version": ""
+    },
+    {
+      "type": "ManagedReference",
+      "source_relative_path": "api/SIPSorcery.SIP.SIPHeader.yml",
+      "output": {
+        ".html": {
+          "relative_path": "api/SIPSorcery.SIP.SIPHeader.html",
+          "hash": "USpXnVBVdL2W8WWBOgbElw=="
+        }
+      },
+      "is_incremental": true,
+      "version": ""
+    },
+    {
+      "type": "ManagedReference",
+      "source_relative_path": "api/SIPSorcery.SIP.SIPHeaderAncillary.yml",
+      "output": {
+        ".html": {
+          "relative_path": "api/SIPSorcery.SIP.SIPHeaderAncillary.html",
+          "hash": "pb7jjVWsLgJMpHYRlPddJA=="
+        }
+      },
+      "is_incremental": true,
+      "version": ""
+    },
+    {
+      "type": "ManagedReference",
+      "source_relative_path": "api/SIPSorcery.SIP.SIPHeaders.yml",
+      "output": {
+        ".html": {
+          "relative_path": "api/SIPSorcery.SIP.SIPHeaders.html",
+          "hash": "l8kc0r1qLR5QpjCeYS3MwA=="
+        }
+      },
+      "is_incremental": true,
+      "version": ""
+    },
+    {
+      "type": "ManagedReference",
+      "source_relative_path": "api/SIPSorcery.SIP.SIPMIMETypes.yml",
+      "output": {
+        ".html": {
+          "relative_path": "api/SIPSorcery.SIP.SIPMIMETypes.html",
+          "hash": "jEhm9b/E+7X5U5F92zpz/w=="
+        }
+      },
+      "is_incremental": true,
+      "version": ""
+    },
+    {
+      "type": "ManagedReference",
+      "source_relative_path": "api/SIPSorcery.SIP.SIPMessageBase.yml",
+      "output": {
+        ".html": {
+          "relative_path": "api/SIPSorcery.SIP.SIPMessageBase.html",
+          "hash": "D1ZBAyAfmOGZe0iD/kMbRg=="
+        }
+      },
+      "is_incremental": true,
+      "version": ""
+    },
+    {
+      "type": "ManagedReference",
+      "source_relative_path": "api/SIPSorcery.SIP.SIPMessageBuffer.yml",
+      "output": {
+        ".html": {
+          "relative_path": "api/SIPSorcery.SIP.SIPMessageBuffer.html",
+          "hash": "m7gBRDT0jR1BC6SMLZ+3WA=="
+        }
+      },
+      "is_incremental": true,
+      "version": ""
+    },
+    {
+      "type": "ManagedReference",
+      "source_relative_path": "api/SIPSorcery.SIP.SIPMessageReceivedDelegate.yml",
+      "output": {
+        ".html": {
+          "relative_path": "api/SIPSorcery.SIP.SIPMessageReceivedDelegate.html",
+          "hash": "bvC6axsd+U4TSkjoT20zVQ=="
+        }
+      },
+      "is_incremental": true,
+      "version": ""
+    },
+    {
+      "type": "ManagedReference",
+      "source_relative_path": "api/SIPSorcery.SIP.SIPMessageSentDelegate.yml",
+      "output": {
+        ".html": {
+          "relative_path": "api/SIPSorcery.SIP.SIPMessageSentDelegate.html",
+          "hash": "juoaCNqUljoykH0jWcTlhA=="
+        }
+      },
+      "is_incremental": true,
+      "version": ""
+    },
+    {
+      "type": "ManagedReference",
+      "source_relative_path": "api/SIPSorcery.SIP.SIPMessageTypesEnum.yml",
+      "output": {
+        ".html": {
+          "relative_path": "api/SIPSorcery.SIP.SIPMessageTypesEnum.html",
+          "hash": "svn81W8hRkK5tvrSEYoKHA=="
+        }
+      },
+      "is_incremental": true,
+      "version": ""
+    },
+    {
+      "type": "ManagedReference",
+      "source_relative_path": "api/SIPSorcery.SIP.SIPMethods.yml",
+      "output": {
+        ".html": {
+          "relative_path": "api/SIPSorcery.SIP.SIPMethods.html",
+          "hash": "1P0QqHPG1SYGO9qFqdMoSA=="
+        }
+      },
+      "is_incremental": true,
+      "version": ""
+    },
+    {
+      "type": "ManagedReference",
+      "source_relative_path": "api/SIPSorcery.SIP.SIPMethodsEnum.yml",
+      "output": {
+        ".html": {
+          "relative_path": "api/SIPSorcery.SIP.SIPMethodsEnum.html",
+          "hash": "nVaOG9u9SNwR+Ok7hHMkmw=="
+        }
+      },
+      "is_incremental": true,
+      "version": ""
+    },
+    {
+      "type": "ManagedReference",
+      "source_relative_path": "api/SIPSorcery.SIP.SIPNonInviteTransaction.yml",
+      "output": {
+        ".html": {
+          "relative_path": "api/SIPSorcery.SIP.SIPNonInviteTransaction.html",
+          "hash": "3TxWYXUfbf6XETp56qDEHg=="
+        }
+      },
+      "is_incremental": true,
+      "version": ""
+    },
+    {
+      "type": "ManagedReference",
+      "source_relative_path": "api/SIPSorcery.SIP.SIPParameterlessURI.yml",
+      "output": {
+        ".html": {
+          "relative_path": "api/SIPSorcery.SIP.SIPParameterlessURI.html",
+          "hash": "tRmPDSc8FE431++aBB0e8w=="
+        }
+      },
+      "is_incremental": true,
+      "version": ""
+    },
+    {
+      "type": "ManagedReference",
+      "source_relative_path": "api/SIPSorcery.SIP.SIPParameters.yml",
+      "output": {
+        ".html": {
+          "relative_path": "api/SIPSorcery.SIP.SIPParameters.html",
+          "hash": "+Pzfx+baU9Bpx7fHYb0PmA=="
+        }
+      },
+      "is_incremental": true,
+      "version": ""
+    },
+    {
+      "type": "ManagedReference",
+      "source_relative_path": "api/SIPSorcery.SIP.SIPProtocolsEnum.yml",
+      "output": {
+        ".html": {
+          "relative_path": "api/SIPSorcery.SIP.SIPProtocolsEnum.html",
+          "hash": "mV655mOlBxH9zfzdlpSIoQ=="
+        }
+      },
+      "is_incremental": true,
+      "version": ""
+    },
+    {
+      "type": "ManagedReference",
+      "source_relative_path": "api/SIPSorcery.SIP.SIPProtocolsType.yml",
+      "output": {
+        ".html": {
+          "relative_path": "api/SIPSorcery.SIP.SIPProtocolsType.html",
+          "hash": "OkH97j8XDiCTvKFK3PiSlQ=="
+        }
+      },
+      "is_incremental": true,
+      "version": ""
+    },
+    {
+      "type": "ManagedReference",
+      "source_relative_path": "api/SIPSorcery.SIP.SIPReplacesParameter.yml",
+      "output": {
+        ".html": {
+          "relative_path": "api/SIPSorcery.SIP.SIPReplacesParameter.html",
+          "hash": "GlERadks/CApoLV79Eckqw=="
+        }
+      },
+      "is_incremental": true,
+      "version": ""
+    },
+    {
+      "type": "ManagedReference",
+      "source_relative_path": "api/SIPSorcery.SIP.SIPRequest.yml",
+      "output": {
+        ".html": {
+          "relative_path": "api/SIPSorcery.SIP.SIPRequest.html",
+          "hash": "fKuTp7ouIHtWaatMrxLsnw=="
+        }
+      },
+      "is_incremental": true,
+      "version": ""
+    },
+    {
+      "type": "ManagedReference",
+      "source_relative_path": "api/SIPSorcery.SIP.SIPRequestAuthenticationResult.yml",
+      "output": {
+        ".html": {
+          "relative_path": "api/SIPSorcery.SIP.SIPRequestAuthenticationResult.html",
+          "hash": "5Hoq12NBRmP/AqlSzkqjHw=="
+        }
+      },
+      "is_incremental": true,
+      "version": ""
+    },
+    {
+      "type": "ManagedReference",
+      "source_relative_path": "api/SIPSorcery.SIP.SIPRequestAuthorisationResult.yml",
+      "output": {
+        ".html": {
+          "relative_path": "api/SIPSorcery.SIP.SIPRequestAuthorisationResult.html",
+          "hash": "TWQmcdGof+su9LVkKClyrA=="
+        }
+      },
+      "is_incremental": true,
+      "version": ""
+    },
+    {
+      "type": "ManagedReference",
+      "source_relative_path": "api/SIPSorcery.SIP.SIPResponse.yml",
+      "output": {
+        ".html": {
+          "relative_path": "api/SIPSorcery.SIP.SIPResponse.html",
+          "hash": "971gnrz4bLl/7NOQlCBGOA=="
+        }
+      },
+      "is_incremental": true,
+      "version": ""
+    },
+    {
+      "type": "ManagedReference",
+      "source_relative_path": "api/SIPSorcery.SIP.SIPResponseParserError.yml",
+      "output": {
+        ".html": {
+          "relative_path": "api/SIPSorcery.SIP.SIPResponseParserError.html",
+          "hash": "vi8FFW0jGpBvXvwxFWAqvw=="
+        }
+      },
+      "is_incremental": true,
+      "version": ""
+    },
+    {
+      "type": "ManagedReference",
+      "source_relative_path": "api/SIPSorcery.SIP.SIPResponseStatusCodes.yml",
+      "output": {
+        ".html": {
+          "relative_path": "api/SIPSorcery.SIP.SIPResponseStatusCodes.html",
+          "hash": "P2ZzqJaH36en41Huxo3sCQ=="
+        }
+      },
+      "is_incremental": true,
+      "version": ""
+    },
+    {
+      "type": "ManagedReference",
+      "source_relative_path": "api/SIPSorcery.SIP.SIPResponseStatusCodesEnum.yml",
+      "output": {
+        ".html": {
+          "relative_path": "api/SIPSorcery.SIP.SIPResponseStatusCodesEnum.html",
+          "hash": "P/cHN79VLJbXydt0mL094Q=="
+        }
+      },
+      "is_incremental": true,
+      "version": ""
+    },
+    {
+      "type": "ManagedReference",
+      "source_relative_path": "api/SIPSorcery.SIP.SIPRoute.yml",
+      "output": {
+        ".html": {
+          "relative_path": "api/SIPSorcery.SIP.SIPRoute.html",
+          "hash": "1mHtMWhXAqqmrCCF7vtJew=="
+        }
+      },
+      "is_incremental": true,
+      "version": ""
+    },
+    {
+      "type": "ManagedReference",
+      "source_relative_path": "api/SIPSorcery.SIP.SIPRouteSet.yml",
+      "output": {
+        ".html": {
+          "relative_path": "api/SIPSorcery.SIP.SIPRouteSet.html",
+          "hash": "X0jbnRSf43l5U5uYMI0DlQ=="
+        }
+      },
+      "is_incremental": true,
+      "version": ""
+    },
+    {
+      "type": "ManagedReference",
+      "source_relative_path": "api/SIPSorcery.SIP.SIPSchemesEnum.yml",
+      "output": {
+        ".html": {
+          "relative_path": "api/SIPSorcery.SIP.SIPSchemesEnum.html",
+          "hash": "HFiS+2J3xVOX8TT2HTGDWQ=="
+        }
+      },
+      "is_incremental": true,
+      "version": ""
+    },
+    {
+      "type": "ManagedReference",
+      "source_relative_path": "api/SIPSorcery.SIP.SIPSchemesType.yml",
+      "output": {
+        ".html": {
+          "relative_path": "api/SIPSorcery.SIP.SIPSchemesType.html",
+          "hash": "lVqtI0r4+V5KsZJY8xS4lw=="
+        }
+      },
+      "is_incremental": true,
+      "version": ""
+    },
+    {
+      "type": "ManagedReference",
+      "source_relative_path": "api/SIPSorcery.SIP.SIPServices.yml",
+      "output": {
+        ".html": {
+          "relative_path": "api/SIPSorcery.SIP.SIPServices.html",
+          "hash": "dKFmnuyjHJethqkJ/fEzog=="
+        }
+      },
+      "is_incremental": true,
+      "version": ""
+    },
+    {
+      "type": "ManagedReference",
+      "source_relative_path": "api/SIPSorcery.SIP.SIPServicesEnum.yml",
+      "output": {
+        ".html": {
+          "relative_path": "api/SIPSorcery.SIP.SIPServicesEnum.html",
+          "hash": "zk6TiSafBSt5E6xI7/sLSQ=="
+        }
+      },
+      "is_incremental": true,
+      "version": ""
+    },
+    {
+      "type": "ManagedReference",
+      "source_relative_path": "api/SIPSorcery.SIP.SIPStreamConnection.yml",
+      "output": {
+        ".html": {
+          "relative_path": "api/SIPSorcery.SIP.SIPStreamConnection.html",
+          "hash": "HBt385nzWOmyId85QXqPZQ=="
+        }
+      },
+      "is_incremental": true,
+      "version": ""
+    },
+    {
+      "type": "ManagedReference",
+      "source_relative_path": "api/SIPSorcery.SIP.SIPTCPChannel.yml",
+      "output": {
+        ".html": {
+          "relative_path": "api/SIPSorcery.SIP.SIPTCPChannel.html",
+          "hash": "iI+0vEhWzEE6Y5SVzv1NSg=="
+        }
+      },
+      "is_incremental": true,
+      "version": ""
+    },
+    {
+      "type": "ManagedReference",
+      "source_relative_path": "api/SIPSorcery.SIP.SIPTLSChannel.yml",
+      "output": {
+        ".html": {
+          "relative_path": "api/SIPSorcery.SIP.SIPTLSChannel.html",
+          "hash": "Wv9RR5vD35j/9mkvXpOyhQ=="
+        }
+      },
+      "is_incremental": true,
+      "version": ""
+    },
+    {
+      "type": "ManagedReference",
+      "source_relative_path": "api/SIPSorcery.SIP.SIPTimings.yml",
+      "output": {
+        ".html": {
+          "relative_path": "api/SIPSorcery.SIP.SIPTimings.html",
+          "hash": "mxwsM6K/oQYMIRu31oIR7w=="
+        }
+      },
+      "is_incremental": true,
+      "version": ""
+    },
+    {
+      "type": "ManagedReference",
+      "source_relative_path": "api/SIPSorcery.SIP.SIPToHeader.yml",
+      "output": {
+        ".html": {
+          "relative_path": "api/SIPSorcery.SIP.SIPToHeader.html",
+          "hash": "eZgo5I0CtWWuvMMSrECO7w=="
+        }
+      },
+      "is_incremental": true,
+      "version": ""
+    },
+    {
+      "type": "ManagedReference",
+      "source_relative_path": "api/SIPSorcery.SIP.SIPTransaction.yml",
+      "output": {
+        ".html": {
+          "relative_path": "api/SIPSorcery.SIP.SIPTransaction.html",
+          "hash": "RoHDwTHDh2boQCs1ys5T9Q=="
+        }
+      },
+      "is_incremental": true,
+      "version": ""
+    },
+    {
+      "type": "ManagedReference",
+      "source_relative_path": "api/SIPSorcery.SIP.SIPTransactionCancelledDelegate.yml",
+      "output": {
+        ".html": {
+          "relative_path": "api/SIPSorcery.SIP.SIPTransactionCancelledDelegate.html",
+          "hash": "eQ8csNRcPP9plfA10A8JNA=="
+        }
+      },
+      "is_incremental": true,
+      "version": ""
+    },
+    {
+      "type": "ManagedReference",
+      "source_relative_path": "api/SIPSorcery.SIP.SIPTransactionRemovedDelegate.yml",
+      "output": {
+        ".html": {
+          "relative_path": "api/SIPSorcery.SIP.SIPTransactionRemovedDelegate.html",
+          "hash": "Z7NPEn/Vi3dXI1Fu8pzwug=="
+        }
+      },
+      "is_incremental": true,
+      "version": ""
+    },
+    {
+      "type": "ManagedReference",
+      "source_relative_path": "api/SIPSorcery.SIP.SIPTransactionRequestReceivedDelegate.yml",
+      "output": {
+        ".html": {
+          "relative_path": "api/SIPSorcery.SIP.SIPTransactionRequestReceivedDelegate.html",
+          "hash": "wwr6y30yQPawCKw1wMl1/w=="
+        }
+      },
+      "is_incremental": true,
+      "version": ""
+    },
+    {
+      "type": "ManagedReference",
+      "source_relative_path": "api/SIPSorcery.SIP.SIPTransactionRequestRetransmitDelegate.yml",
+      "output": {
+        ".html": {
+          "relative_path": "api/SIPSorcery.SIP.SIPTransactionRequestRetransmitDelegate.html",
+          "hash": "BcJn9ro9YzCcuPF4Ak/nLw=="
+        }
+      },
+      "is_incremental": true,
+      "version": ""
+    },
+    {
+      "type": "ManagedReference",
+      "source_relative_path": "api/SIPSorcery.SIP.SIPTransactionResponseReceivedDelegate.yml",
+      "output": {
+        ".html": {
+          "relative_path": "api/SIPSorcery.SIP.SIPTransactionResponseReceivedDelegate.html",
+          "hash": "DAZ4vLzgKq2/iYdEiKVTFQ=="
+        }
+      },
+      "is_incremental": true,
+      "version": ""
+    },
+    {
+      "type": "ManagedReference",
+      "source_relative_path": "api/SIPSorcery.SIP.SIPTransactionResponseRetransmitDelegate.yml",
+      "output": {
+        ".html": {
+          "relative_path": "api/SIPSorcery.SIP.SIPTransactionResponseRetransmitDelegate.html",
+          "hash": "zNlmax98A48YwntiGWIc3g=="
+        }
+      },
+      "is_incremental": true,
+      "version": ""
+    },
+    {
+      "type": "ManagedReference",
+      "source_relative_path": "api/SIPSorcery.SIP.SIPTransactionStateChangeDelegate.yml",
+      "output": {
+        ".html": {
+          "relative_path": "api/SIPSorcery.SIP.SIPTransactionStateChangeDelegate.html",
+          "hash": "vJtkKgOwfn9kngkr/iBZ/Q=="
+        }
+      },
+      "is_incremental": true,
+      "version": ""
+    },
+    {
+      "type": "ManagedReference",
+      "source_relative_path": "api/SIPSorcery.SIP.SIPTransactionStatesEnum.yml",
+      "output": {
+        ".html": {
+          "relative_path": "api/SIPSorcery.SIP.SIPTransactionStatesEnum.html",
+          "hash": "LzWZC4vXlkwQfwh9/efoEw=="
+        }
+      },
+      "is_incremental": true,
+      "version": ""
+    },
+    {
+      "type": "ManagedReference",
+      "source_relative_path": "api/SIPSorcery.SIP.SIPTransactionTimedOutDelegate.yml",
+      "output": {
+        ".html": {
+          "relative_path": "api/SIPSorcery.SIP.SIPTransactionTimedOutDelegate.html",
+          "hash": "MVssjkX3EuTaguNc27eEnA=="
+        }
+      },
+      "is_incremental": true,
+      "version": ""
+    },
+    {
+      "type": "ManagedReference",
+      "source_relative_path": "api/SIPSorcery.SIP.SIPTransactionTraceMessageDelegate.yml",
+      "output": {
+        ".html": {
+          "relative_path": "api/SIPSorcery.SIP.SIPTransactionTraceMessageDelegate.html",
+          "hash": "WA8x7GOrKMH0YHkcaoUluA=="
+        }
+      },
+      "is_incremental": true,
+      "version": ""
+    },
+    {
+      "type": "ManagedReference",
+      "source_relative_path": "api/SIPSorcery.SIP.SIPTransactionTypesEnum.yml",
+      "output": {
+        ".html": {
+          "relative_path": "api/SIPSorcery.SIP.SIPTransactionTypesEnum.html",
+          "hash": "aMgcNKWQKt3Dv28qMd3qcg=="
+        }
+      },
+      "is_incremental": true,
+      "version": ""
+    },
+    {
+      "type": "ManagedReference",
+      "source_relative_path": "api/SIPSorcery.SIP.SIPTransport.yml",
+      "output": {
+        ".html": {
+          "relative_path": "api/SIPSorcery.SIP.SIPTransport.html",
+          "hash": "ID/zDDjAdgxCq4yme+rQ7Q=="
+        }
+      },
+      "is_incremental": true,
+      "version": ""
+    },
+    {
+      "type": "ManagedReference",
+      "source_relative_path": "api/SIPSorcery.SIP.SIPTransportConfig.yml",
+      "output": {
+        ".html": {
+          "relative_path": "api/SIPSorcery.SIP.SIPTransportConfig.html",
+          "hash": "cMlT2r9bCi+VBVUcjvkKJA=="
+        }
+      },
+      "is_incremental": true,
+      "version": ""
+    },
+    {
+      "type": "ManagedReference",
+      "source_relative_path": "api/SIPSorcery.SIP.SIPTransportRequestDelegate.yml",
+      "output": {
+        ".html": {
+          "relative_path": "api/SIPSorcery.SIP.SIPTransportRequestDelegate.html",
+          "hash": "sOWgNw2nswvZQMfbmC7oPA=="
+        }
+      },
+      "is_incremental": true,
+      "version": ""
+    },
+    {
+      "type": "ManagedReference",
+      "source_relative_path": "api/SIPSorcery.SIP.SIPTransportResponseDelegate.yml",
+      "output": {
+        ".html": {
+          "relative_path": "api/SIPSorcery.SIP.SIPTransportResponseDelegate.html",
+          "hash": "/c0CrW68kj39ylmFjO316A=="
+        }
+      },
+      "is_incremental": true,
+      "version": ""
+    },
+    {
+      "type": "ManagedReference",
+      "source_relative_path": "api/SIPSorcery.SIP.SIPTransportSIPBadMessageDelegate.yml",
+      "output": {
+        ".html": {
+          "relative_path": "api/SIPSorcery.SIP.SIPTransportSIPBadMessageDelegate.html",
+          "hash": "qtA7rT7XgVaXRylzRx3KDA=="
+        }
+      },
+      "is_incremental": true,
+      "version": ""
+    },
+    {
+      "type": "ManagedReference",
+      "source_relative_path": "api/SIPSorcery.SIP.SIPUDPChannel.yml",
+      "output": {
+        ".html": {
+          "relative_path": "api/SIPSorcery.SIP.SIPUDPChannel.html",
+          "hash": "UgKdHW1DQG09ZkyPidqA9Q=="
+        }
+      },
+      "is_incremental": true,
+      "version": ""
+    },
+    {
+      "type": "ManagedReference",
+      "source_relative_path": "api/SIPSorcery.SIP.SIPURI.yml",
+      "output": {
+        ".html": {
+          "relative_path": "api/SIPSorcery.SIP.SIPURI.html",
+          "hash": "n9nHIUn2d6zpCWMd8ndDVw=="
+        }
+      },
+      "is_incremental": true,
+      "version": ""
+    },
+    {
+      "type": "ManagedReference",
+      "source_relative_path": "api/SIPSorcery.SIP.SIPUserAgentRoles.yml",
+      "output": {
+        ".html": {
+          "relative_path": "api/SIPSorcery.SIP.SIPUserAgentRoles.html",
+          "hash": "p+EIOAzLXdKJ8WAmCcEy+A=="
+        }
+      },
+      "is_incremental": true,
+      "version": ""
+    },
+    {
+      "type": "ManagedReference",
+      "source_relative_path": "api/SIPSorcery.SIP.SIPUserAgentRolesEnum.yml",
+      "output": {
+        ".html": {
+          "relative_path": "api/SIPSorcery.SIP.SIPUserAgentRolesEnum.html",
+          "hash": "YZsM9ZBbGEGJtBLmPaB3EA=="
+        }
+      },
+      "is_incremental": true,
+      "version": ""
+    },
+    {
+      "type": "ManagedReference",
+      "source_relative_path": "api/SIPSorcery.SIP.SIPUserAgentRolesTypes.yml",
+      "output": {
+        ".html": {
+          "relative_path": "api/SIPSorcery.SIP.SIPUserAgentRolesTypes.html",
+          "hash": "p4BWiLlEsK+TY7fDhxf6qg=="
+        }
+      },
+      "is_incremental": true,
+      "version": ""
+    },
+    {
+      "type": "ManagedReference",
+      "source_relative_path": "api/SIPSorcery.SIP.SIPUserField.yml",
+      "output": {
+        ".html": {
+          "relative_path": "api/SIPSorcery.SIP.SIPUserField.html",
+          "hash": "6Qq2LgGvWcSEkt5G4Z0qVA=="
+        }
+      },
+      "is_incremental": true,
+      "version": ""
+    },
+    {
+      "type": "ManagedReference",
+      "source_relative_path": "api/SIPSorcery.SIP.SIPValidationException.yml",
+      "output": {
+        ".html": {
+          "relative_path": "api/SIPSorcery.SIP.SIPValidationException.html",
+          "hash": "dVbwPNdnVaxom82REO9TDA=="
+        }
+      },
+      "is_incremental": true,
+      "version": ""
+    },
+    {
+      "type": "ManagedReference",
+      "source_relative_path": "api/SIPSorcery.SIP.SIPValidationFieldsEnum.yml",
+      "output": {
+        ".html": {
+          "relative_path": "api/SIPSorcery.SIP.SIPValidationFieldsEnum.html",
+          "hash": "mzsF0KzpxBdt6Qi4fhq0Iw=="
+        }
+      },
+      "is_incremental": true,
+      "version": ""
+    },
+    {
+      "type": "ManagedReference",
+      "source_relative_path": "api/SIPSorcery.SIP.SIPViaHeader.yml",
+      "output": {
+        ".html": {
+          "relative_path": "api/SIPSorcery.SIP.SIPViaHeader.html",
+          "hash": "qdA/GP6dc11auhnkJvq4Vg=="
+        }
+      },
+      "is_incremental": true,
+      "version": ""
+    },
+    {
+      "type": "ManagedReference",
+      "source_relative_path": "api/SIPSorcery.SIP.SIPViaSet.yml",
+      "output": {
+        ".html": {
+          "relative_path": "api/SIPSorcery.SIP.SIPViaSet.html",
+          "hash": "Elscz7f2X/U5Vcf/yJ5HPg=="
+        }
+      },
+      "is_incremental": true,
+      "version": ""
+    },
+    {
+      "type": "ManagedReference",
+      "source_relative_path": "api/SIPSorcery.SIP.SIPWebSocketChannel.yml",
+      "output": {
+        ".html": {
+          "relative_path": "api/SIPSorcery.SIP.SIPWebSocketChannel.html",
+          "hash": "IUKYb1gdkDc0foWgqEF8+g=="
+        }
+      },
+      "is_incremental": true,
+      "version": ""
+    },
+    {
+      "type": "ManagedReference",
+      "source_relative_path": "api/SIPSorcery.SIP.STUNRequestReceivedDelegate.yml",
+      "output": {
+        ".html": {
+          "relative_path": "api/SIPSorcery.SIP.STUNRequestReceivedDelegate.html",
+          "hash": "4XLaSH94jBbW1FuKHRFpvA=="
+        }
+      },
+      "is_incremental": true,
+      "version": ""
+    },
+    {
+      "type": "ManagedReference",
+      "source_relative_path": "api/SIPSorcery.SIP.UACInviteTransaction.yml",
+      "output": {
+        ".html": {
+          "relative_path": "api/SIPSorcery.SIP.UACInviteTransaction.html",
+          "hash": "+QKeo2BWVPM+ew0CbUgX5A=="
+        }
+      },
+      "is_incremental": true,
+      "version": ""
+    },
+    {
+      "type": "ManagedReference",
+      "source_relative_path": "api/SIPSorcery.SIP.UASInviteTransaction.yml",
+      "output": {
+        ".html": {
+          "relative_path": "api/SIPSorcery.SIP.UASInviteTransaction.html",
+          "hash": "ly6nUjgreGUTgugYEC+4Og=="
+        }
+      },
+      "is_incremental": true,
+      "version": ""
+    },
+    {
+      "type": "ManagedReference",
+      "source_relative_path": "api/SIPSorcery.SIP.yml",
+      "output": {
+        ".html": {
+          "relative_path": "api/SIPSorcery.SIP.html",
+          "hash": "ks08QGYjzZ9Z7rLcrOk9rg=="
+        }
+      },
+      "is_incremental": true,
+      "version": ""
+    },
+    {
+      "type": "ManagedReference",
+      "source_relative_path": "api/SIPSorcery.Sys.ByteBufferInfo.yml",
+      "output": {
+        ".html": {
+          "relative_path": "api/SIPSorcery.Sys.ByteBufferInfo.html",
+          "hash": "8zTaFEGwgjgLzwpKM7zLvA=="
+        }
+      },
+      "is_incremental": true,
+      "version": ""
+    },
+    {
+      "type": "ManagedReference",
+      "source_relative_path": "api/SIPSorcery.Sys.Crc32.yml",
+      "output": {
+        ".html": {
+          "relative_path": "api/SIPSorcery.Sys.Crc32.html",
+          "hash": "FRk2q3tc18ihur6uz6k82Q=="
+        }
+      },
+      "is_incremental": true,
+      "version": ""
+    },
+    {
+      "type": "ManagedReference",
+      "source_relative_path": "api/SIPSorcery.Sys.Crypto.yml",
+      "output": {
+        ".html": {
+          "relative_path": "api/SIPSorcery.Sys.Crypto.html",
+          "hash": "37edZcuMUj1PZZtBAqBSNA=="
+        }
+      },
+      "is_incremental": true,
+      "version": ""
+    },
+    {
+      "type": "ManagedReference",
+      "source_relative_path": "api/SIPSorcery.Sys.IPSocket.yml",
+      "output": {
+        ".html": {
+          "relative_path": "api/SIPSorcery.Sys.IPSocket.html",
+          "hash": "IsyqZGjmFPn10MaehmG7eA=="
+        }
+      },
+      "is_incremental": true,
+      "version": ""
+    },
+    {
+      "type": "ManagedReference",
+      "source_relative_path": "api/SIPSorcery.Sys.IPSocketAddress.yml",
+      "output": {
+        ".html": {
+          "relative_path": "api/SIPSorcery.Sys.IPSocketAddress.html",
+          "hash": "PpOgmoVZWFK0eH9rlbh4Lw=="
+        }
+      },
+      "is_incremental": true,
+      "version": ""
+    },
+    {
+      "type": "ManagedReference",
+      "source_relative_path": "api/SIPSorcery.Sys.IPv4Header.yml",
+      "output": {
+        ".html": {
+          "relative_path": "api/SIPSorcery.Sys.IPv4Header.html",
+          "hash": "5m1nuZqN/i7dcyxyp/4nlw=="
+        }
+      },
+      "is_incremental": true,
+      "version": ""
+    },
+    {
+      "type": "ManagedReference",
+      "source_relative_path": "api/SIPSorcery.Sys.IPv4Packet.yml",
+      "output": {
+        ".html": {
+          "relative_path": "api/SIPSorcery.Sys.IPv4Packet.html",
+          "hash": "nQ8ubHKQl+4OTs2G31VbGA=="
+        }
+      },
+      "is_incremental": true,
+      "version": ""
+    },
+    {
+      "type": "ManagedReference",
+      "source_relative_path": "api/SIPSorcery.Sys.Log.yml",
+      "output": {
+        ".html": {
+          "relative_path": "api/SIPSorcery.Sys.Log.html",
+          "hash": "HLsNLCM/I7Eh9KwpfFp/xg=="
+        }
+      },
+      "is_incremental": true,
+      "version": ""
+    },
+    {
+      "type": "ManagedReference",
+      "source_relative_path": "api/SIPSorcery.Sys.NetConvert.yml",
+      "output": {
+        ".html": {
+          "relative_path": "api/SIPSorcery.Sys.NetConvert.html",
+          "hash": "N2oMv1uBG7c+PdWj0l5uPw=="
+        }
+      },
+      "is_incremental": true,
+      "version": ""
+    },
+    {
+      "type": "ManagedReference",
+      "source_relative_path": "api/SIPSorcery.Sys.NetServices.yml",
+      "output": {
+        ".html": {
+          "relative_path": "api/SIPSorcery.Sys.NetServices.html",
+          "hash": "6+hMBHRV117ZmKHGA2dhTw=="
+        }
+      },
+      "is_incremental": true,
+      "version": ""
+    },
+    {
+      "type": "ManagedReference",
+      "source_relative_path": "api/SIPSorcery.Sys.NullLogger.yml",
+      "output": {
+        ".html": {
+          "relative_path": "api/SIPSorcery.Sys.NullLogger.html",
+          "hash": "QsJhj2XDfDb/5BBS+tQ9Vg=="
+        }
+      },
+      "is_incremental": true,
+      "version": ""
+    },
+    {
+      "type": "ManagedReference",
+      "source_relative_path": "api/SIPSorcery.Sys.NullScope.yml",
+      "output": {
+        ".html": {
+          "relative_path": "api/SIPSorcery.Sys.NullScope.html",
+          "hash": "Z9Umh9HVO2zmt4vTRF7peg=="
+        }
+      },
+      "is_incremental": true,
+      "version": ""
+    },
+    {
+      "type": "ManagedReference",
+      "source_relative_path": "api/SIPSorcery.Sys.NumberFormatter.yml",
+      "output": {
+        ".html": {
+          "relative_path": "api/SIPSorcery.Sys.NumberFormatter.html",
+          "hash": "b9neAu7iWzar+3rljukaQg=="
+        }
+      },
+      "is_incremental": true,
+      "version": ""
+    },
+    {
+      "type": "ManagedReference",
+      "source_relative_path": "api/SIPSorcery.Sys.PasswordHash.yml",
+      "output": {
+        ".html": {
+          "relative_path": "api/SIPSorcery.Sys.PasswordHash.html",
+          "hash": "AmcyWMWMinWgRs/+yslUeQ=="
+        }
+      },
+      "is_incremental": true,
+      "version": ""
+    },
+    {
+      "type": "ManagedReference",
+      "source_relative_path": "api/SIPSorcery.Sys.RawSocket.yml",
+      "output": {
+        ".html": {
+          "relative_path": "api/SIPSorcery.Sys.RawSocket.html",
+          "hash": "fcbezVU8bi2toV67X+kZHg=="
+        }
+      },
+      "is_incremental": true,
+      "version": ""
+    },
+    {
+      "type": "ManagedReference",
+      "source_relative_path": "api/SIPSorcery.Sys.SafeXML.yml",
+      "output": {
+        ".html": {
+          "relative_path": "api/SIPSorcery.Sys.SafeXML.html",
+          "hash": "TGAm+HxwTcqTz7lzE9ENzw=="
+        }
+      },
+      "is_incremental": true,
+      "version": ""
+    },
+    {
+      "type": "ManagedReference",
+      "source_relative_path": "api/SIPSorcery.Sys.StorageTypes.yml",
+      "output": {
+        ".html": {
+          "relative_path": "api/SIPSorcery.Sys.StorageTypes.html",
+          "hash": "tOYCI4KE4htYlPIHkm3dLQ=="
+        }
+      },
+      "is_incremental": true,
+      "version": ""
+    },
+    {
+      "type": "ManagedReference",
+      "source_relative_path": "api/SIPSorcery.Sys.StorageTypesConverter.yml",
+      "output": {
+        ".html": {
+          "relative_path": "api/SIPSorcery.Sys.StorageTypesConverter.html",
+          "hash": "LABfFSGRqVq3rfoY7a0x1w=="
+        }
+      },
+      "is_incremental": true,
+      "version": ""
+    },
+    {
+      "type": "ManagedReference",
+      "source_relative_path": "api/SIPSorcery.Sys.TypeExtensions.yml",
+      "output": {
+        ".html": {
+          "relative_path": "api/SIPSorcery.Sys.TypeExtensions.html",
+          "hash": "YyjXTWzUOjvwwTQBdgXYCQ=="
+        }
+      },
+      "is_incremental": true,
+      "version": ""
+    },
+    {
+      "type": "ManagedReference",
+      "source_relative_path": "api/SIPSorcery.Sys.UDPPacket.yml",
+      "output": {
+        ".html": {
+          "relative_path": "api/SIPSorcery.Sys.UDPPacket.html",
+          "hash": "JO/dRMiaeIbHYFzN/cagPw=="
+        }
+      },
+      "is_incremental": true,
+      "version": ""
+    },
+    {
+      "type": "ManagedReference",
+      "source_relative_path": "api/SIPSorcery.Sys.yml",
+      "output": {
+        ".html": {
+          "relative_path": "api/SIPSorcery.Sys.html",
+          "hash": "vATvZl/oVaX4GlnVC1BKvg=="
+        }
+      },
+      "is_incremental": true,
+      "version": ""
+    },
+    {
+      "type": "Conceptual",
+      "source_relative_path": "api/index.md",
+      "output": {
+        ".html": {
+          "relative_path": "api/index.html",
+          "hash": "suGRwdqL2lScTu+gjcwEZQ=="
+        }
+      },
+      "is_incremental": true,
+      "version": ""
+    },
+    {
+      "type": "Toc",
+      "source_relative_path": "api/toc.yml",
+      "output": {
+        ".html": {
+          "relative_path": "api/toc.html",
+          "hash": "1VhRX6+2y6ddBltFqoB7UQ=="
+        }
+      },
+      "is_incremental": false,
+      "version": ""
+    },
+    {
+      "type": "Conceptual",
+      "source_relative_path": "articles/attendedtransfer.md",
+      "output": {
+        ".html": {
+          "relative_path": "articles/attendedtransfer.html",
+          "hash": "dfuUHLRWVqebc+tFQlNO9w=="
+        }
+      },
+      "is_incremental": true,
+      "version": ""
+    },
+    {
+      "type": "Conceptual",
+      "source_relative_path": "articles/callholdtransfer.md",
+      "output": {
+        ".html": {
+          "relative_path": "articles/callholdtransfer.html",
+          "hash": "YrCDJrHldxsJ/o1F0OVUFg=="
+        }
+      },
+      "is_incremental": true,
+      "version": ""
+    },
+    {
+      "type": "Conceptual",
+      "source_relative_path": "articles/concepts.md",
+      "output": {
+        ".html": {
+          "relative_path": "articles/concepts.html",
+          "hash": "Y/R/J/yA5Z7PB9Bnbpooig=="
+        }
+      },
+      "is_incremental": true,
+      "version": ""
+    },
+    {
+      "type": "Conceptual",
+      "source_relative_path": "articles/examples.md",
+      "output": {
+        ".html": {
+          "relative_path": "articles/examples.html",
+          "hash": "kVjfHIocZlETmDmrLV+3/g=="
+        }
+      },
+      "is_incremental": true,
+      "version": ""
+    },
+    {
+      "type": "Conceptual",
+      "source_relative_path": "articles/howto-call.md",
+      "output": {
+        ".html": {
+          "relative_path": "articles/howto-call.html",
+          "hash": "HSjravDiPtXE28re9Znz7A=="
+        }
+      },
+      "is_incremental": true,
+      "version": ""
+    },
+    {
+      "type": "Conceptual",
+      "source_relative_path": "articles/howto-register.md",
+      "output": {
+        ".html": {
+          "relative_path": "articles/howto-register.html",
+          "hash": "hA+KBO0sWCBzSdL+mzU9fw=="
+        }
+      },
+      "is_incremental": true,
+      "version": ""
+    },
+    {
+      "type": "Resource",
+      "source_relative_path": "articles/images/attended_callflow.png",
+      "output": {
+        "resource": {
+          "relative_path": "articles/images/attended_callflow.png"
+        }
+      },
+      "is_incremental": false,
+      "version": ""
+    },
+    {
+      "type": "Resource",
+      "source_relative_path": "articles/images/xfer_callflow.png",
+      "output": {
+        "resource": {
+          "relative_path": "articles/images/xfer_callflow.png"
+        }
+      },
+      "is_incremental": false,
+      "version": ""
+    },
+    {
+      "type": "Conceptual",
+      "source_relative_path": "articles/intro.md",
+      "output": {
+        ".html": {
+          "relative_path": "articles/intro.html",
+          "hash": "3hbnbrDUwxloIMDYTOplIw=="
+        }
+      },
+      "is_incremental": true,
+      "version": ""
+    },
+    {
+      "type": "Conceptual",
+      "source_relative_path": "articles/senddtmf.md",
+      "output": {
+        ".html": {
+          "relative_path": "articles/senddtmf.html",
+          "hash": "U+rTufR+EHcvEmu1X5uHuA=="
+        }
+      },
+      "is_incremental": true,
+      "version": ""
+    },
+    {
+      "type": "Conceptual",
+      "source_relative_path": "articles/stunserver.md",
+      "output": {
+        ".html": {
+          "relative_path": "articles/stunserver.html",
+          "hash": "X8+yZmTcLrayUS5/cR2s6g=="
+        }
+      },
+      "is_incremental": true,
+      "version": ""
+    },
+    {
+      "type": "Toc",
+      "source_relative_path": "articles/toc.yml",
+      "output": {
+        ".html": {
+          "relative_path": "articles/toc.html",
+          "hash": "4qtgZxD9unzMH3HZLy3Wfw=="
+        }
+      },
+      "is_incremental": false,
+      "version": ""
+    },
+    {
+      "type": "Conceptual",
+      "source_relative_path": "articles/transport.md",
+      "output": {
+        ".html": {
+          "relative_path": "articles/transport.html",
+          "hash": "fN3+sqWwVJwwIb8wyJUEFA=="
+        }
+      },
+      "is_incremental": true,
+      "version": ""
+    },
+    {
+      "type": "Conceptual",
+      "source_relative_path": "articles/websocket-sipchannel.md",
+      "output": {
+        ".html": {
+          "relative_path": "articles/websocket-sipchannel.html",
+          "hash": "mN13Kfo6owxrwqHmdEum0A=="
+        }
+      },
+      "is_incremental": true,
+      "version": ""
+    },
+    {
+      "type": "Conceptual",
+      "source_relative_path": "index.md",
+      "output": {
+        ".html": {
+          "relative_path": "index.html",
+          "hash": "3snR+b4p3CEgDzZJhIkqOA=="
+        }
+      },
+      "is_incremental": true,
+      "version": ""
+    },
+    {
+      "type": "Toc",
+      "source_relative_path": "toc.yml",
+      "output": {
+        ".html": {
+          "relative_path": "toc.html",
+          "hash": "+rHUkRZHZRi5gd1aTU6lJA=="
+        }
+      },
+      "is_incremental": false,
+      "version": ""
+    }
+  ],
+  "incremental_info": [
+    {
+      "status": {
+        "can_incremental": true,
+        "incrementalPhase": "build",
+        "total_file_count": 0,
+        "skipped_file_count": 0
+      },
+      "processors": {
+        "ResourceDocumentProcessor": {
+          "can_incremental": false,
+          "details": "Processor ResourceDocumentProcessor cannot support incremental build because the processor doesn't implement ISupportIncrementalDocumentProcessor interface.",
+          "incrementalPhase": "build",
+          "total_file_count": 0,
+          "skipped_file_count": 0
+        },
+        "TocDocumentProcessor": {
+          "can_incremental": false,
+          "details": "Processor TocDocumentProcessor cannot support incremental build because the processor doesn't implement ISupportIncrementalDocumentProcessor interface.",
+          "incrementalPhase": "build",
+          "total_file_count": 0,
+          "skipped_file_count": 0
+        },
+        "ConceptualDocumentProcessor": {
+          "can_incremental": true,
+          "incrementalPhase": "build",
+          "total_file_count": 13,
+          "skipped_file_count": 13
+        },
+        "ManagedReferenceDocumentProcessor": {
+          "can_incremental": true,
+          "incrementalPhase": "build",
+          "total_file_count": 289,
+          "skipped_file_count": 289
+        }
+      }
+    },
+    {
+      "status": {
+        "can_incremental": true,
+        "details": "Can support incremental post processing.",
+        "incrementalPhase": "postProcessing",
+        "total_file_count": 0,
+        "skipped_file_count": 0
+      },
+      "processors": {}
+    }
+  ],
+  "version_info": {},
+  "groups": [
+    {
+      "xrefmap": "xrefmap.yml"
+    }
+  ]
 }